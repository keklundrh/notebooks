--- conflicted
+++ resolved
@@ -425,11 +425,7 @@
                 "sha256:ee79595fe8dca4cffc8e484732a463fb37d514cc01962d0178f98113ce8a80c5"
             ],
             "index": "pypi",
-<<<<<<< HEAD
-            "version": "==0.16.0"
-=======
             "version": "==0.16.1"
->>>>>>> a6c251ef
         },
         "codeflare-torchx": {
             "hashes": [
@@ -612,11 +608,11 @@
         },
         "docker": {
             "hashes": [
-                "sha256:12ba681f2777a0ad28ffbcc846a69c31b4dfd9752b47eb425a274ee269c5e14b",
-                "sha256:323736fb92cd9418fc5e7133bc953e11a9da04f4483f828b527db553f1e7e5a3"
-            ],
-            "markers": "python_version >= '3.8'",
-            "version": "==7.0.0"
+                "sha256:ad8c70e6e3f8926cb8a92619b832b4ea5299e2831c14284663184e200546fa6c",
+                "sha256:c96b93b7f0a746f9e77d325bcfb87422a3d8bd4f03136ae8a85b37f1898d5fc0"
+            ],
+            "markers": "python_version >= '3.8'",
+            "version": "==7.1.0"
         },
         "docstring-parser": {
             "hashes": [
@@ -791,11 +787,7 @@
                 "sha256:1d021b0b0f933e3b3029ed808eb400c08ba101ca2de4b3483fbc9ca23fcee94a",
                 "sha256:e0fdbc446d67e182f49a70b82cf7889028a63588fde6b222521f10937b2b670c"
             ],
-<<<<<<< HEAD
-            "version": "==2024.3.1"
-=======
             "version": "==2024.5.0"
->>>>>>> a6c251ef
         },
         "google-api-core": {
             "hashes": [
@@ -837,64 +829,6 @@
         },
         "grpcio": {
             "hashes": [
-<<<<<<< HEAD
-                "sha256:07ce1f775d37ca18c7a141300e5b71539690efa1f51fe17f812ca85b5e73262f",
-                "sha256:112eaa7865dd9e6d7c0556c8b04ae3c3a2dc35d62ad3373ab7f6a562d8199200",
-                "sha256:162ccf61499c893831b8437120600290a99c0bc1ce7b51f2c8d21ec87ff6af8b",
-                "sha256:16da954692fd61aa4941fbeda405a756cd96b97b5d95ca58a92547bba2c1624f",
-                "sha256:17708db5b11b966373e21519c4c73e5a750555f02fde82276ea2a267077c68ad",
-                "sha256:1bcfe5070e4406f489e39325b76caeadab28c32bf9252d3ae960c79935a4cc36",
-                "sha256:1c1bb80299bdef33309dff03932264636450c8fdb142ea39f47e06a7153d3063",
-                "sha256:2507006c8a478f19e99b6fe36a2464696b89d40d88f34e4b709abe57e1337467",
-                "sha256:262cda97efdabb20853d3b5a4c546a535347c14b64c017f628ca0cc7fa780cc6",
-                "sha256:26f415f40f4a93579fd648f48dca1c13dfacdfd0290f4a30f9b9aeb745026811",
-                "sha256:2a0204532aa2f1afd467024b02b4069246320405bc18abec7babab03e2644e75",
-                "sha256:2e72ddfee62430ea80133d2cbe788e0d06b12f865765cb24a40009668bd8ea05",
-                "sha256:3abe6838196da518863b5d549938ce3159d809218936851b395b09cad9b5d64a",
-                "sha256:3ad00f3f0718894749d5a8bb0fa125a7980a2f49523731a9b1fabf2b3522aa43",
-                "sha256:3c3ed41f4d7a3aabf0f01ecc70d6b5d00ce1800d4af652a549de3f7cf35c4abd",
-                "sha256:404d3b4b6b142b99ba1cff0b2177d26b623101ea2ce51c25ef6e53d9d0d87bcc",
-                "sha256:41955b641c34db7d84db8d306937b72bc4968eef1c401bea73081a8d6c3d8033",
-                "sha256:53d3a59a10af4c2558a8e563aed9f256259d2992ae0d3037817b2155f0341de1",
-                "sha256:55ddaf53474e8caeb29eb03e3202f9d827ad3110475a21245f3c7712022882a9",
-                "sha256:589ea8e75de5fd6df387de53af6c9189c5231e212b9aa306b6b0d4f07520fbb9",
-                "sha256:5dab7ac2c1e7cb6179c6bfad6b63174851102cbe0682294e6b1d6f0981ad7138",
-                "sha256:65034473fc09628a02fb85f26e73885cf1ed39ebd9cf270247b38689ff5942c5",
-                "sha256:66344ea741124c38588a664237ac2fa16dfd226964cca23ddc96bd4accccbde5",
-                "sha256:6e784f60e575a0de554ef9251cbc2ceb8790914fe324f11e28450047f264ee6f",
-                "sha256:80407bc007754f108dc2061e37480238b0dc1952c855e86a4fc283501ee6bb5d",
-                "sha256:82af3613a219512a28ee5c95578eb38d44dd03bca02fd918aa05603c41018051",
-                "sha256:88b4f9ee77191dcdd8810241e89340a12cbe050be3e0d5f2f091c15571cd3930",
-                "sha256:99701979bcaaa7de8d5f60476487c5df8f27483624f1f7e300ff4669ee44d1f2",
-                "sha256:a1511a303f8074f67af4119275b4f954189e8313541da7b88b1b3a71425cdb10",
-                "sha256:a5eb4844e5e60bf2c446ef38c5b40d7752c6effdee882f716eb57ae87255d20a",
-                "sha256:a75af2fc7cb1fe25785be7bed1ab18cef959a376cdae7c6870184307614caa3f",
-                "sha256:a90ac47a8ce934e2c8d71e317d2f9e7e6aaceb2d199de940ce2c2eb611b8c0f4",
-                "sha256:aa787b83a3cd5e482e5c79be030e2b4a122ecc6c5c6c4c42a023a2b581fdf17b",
-                "sha256:aaae70364a2d1fb238afd6cc9fcb10442b66e397fd559d3f0968d28cc3ac929c",
-                "sha256:af15e9efa4d776dfcecd1d083f3ccfb04f876d613e90ef8432432efbeeac689d",
-                "sha256:af7dc3f7a44f10863b1b0ecab4078f0a00f561aae1edbd01fd03ad4dcf61c9e9",
-                "sha256:b7ec9e2f8ffc8436f6b642a10019fc513722858f295f7efc28de135d336ac189",
-                "sha256:b94d41b7412ef149743fbc3178e59d95228a7064c5ab4760ae82b562bdffb199",
-                "sha256:c1624aa686d4b36790ed1c2e2306cc3498778dffaf7b8dd47066cf819028c3ad",
-                "sha256:c5ffeb269f10cedb4f33142b89a061acda9f672fd1357331dbfd043422c94e9e",
-                "sha256:c6ad9c39704256ed91a1cffc1379d63f7d0278d6a0bad06b0330f5d30291e3a3",
-                "sha256:c772f225483905f675cb36a025969eef9712f4698364ecd3a63093760deea1bc",
-                "sha256:c77618071d96b7a8be2c10701a98537823b9c65ba256c0b9067e0594cdbd954d",
-                "sha256:c79b518c56dddeec79e5500a53d8a4db90da995dfe1738c3ac57fe46348be049",
-                "sha256:cfd23ad29bfa13fd4188433b0e250f84ec2c8ba66b14a9877e8bce05b524cf54",
-                "sha256:d0695ae31a89f1a8fc8256050329a91a9995b549a88619263a594ca31b76d756",
-                "sha256:d2c1771d0ee3cf72d69bb5e82c6a82f27fbd504c8c782575eddb7839729fbaad",
-                "sha256:da6a7b6b938c15fa0f0568e482efaae9c3af31963eec2da4ff13a6d8ec2888e4",
-                "sha256:db068bbc9b1fa16479a82e1ecf172a93874540cb84be69f0b9cb9b7ac3c82670",
-                "sha256:db707e3685ff16fc1eccad68527d072ac8bdd2e390f6daa97bc394ea7de4acea",
-                "sha256:e2cc8a308780edbe2c4913d6a49dbdb5befacdf72d489a368566be44cadaef1a",
-                "sha256:f27246d7da7d7e3bd8612f63785a7b0c39a244cf14b8dd9dd2f2fab939f2d7f1",
-                "sha256:f4aa94361bb5141a45ca9187464ae81a92a2a135ce2800b2203134f7a1a1d479",
-                "sha256:fa63245271920786f4cb44dcada4983a3516be8f470924528cf658731864c14b"
-            ],
-            "version": "==1.62.2"
-=======
                 "sha256:01615bbcae6875eee8091e6b9414072f4e4b00d8b7e141f89635bdae7cf784e5",
                 "sha256:02cc9cc3f816d30f7993d0d408043b4a7d6a02346d251694d8ab1f78cc723e7e",
                 "sha256:0b2dfe6dcace264807d9123d483d4c43274e3f8c39f90ff51de538245d7a4145",
@@ -943,7 +877,6 @@
                 "sha256:d9171f025a196f5bcfec7e8e7ffb7c3535f7d60aecd3503f9e250296c7cfc150"
             ],
             "version": "==1.64.0"
->>>>>>> a6c251ef
         },
         "idna": {
             "hashes": [
@@ -2047,11 +1980,7 @@
                 "sha256:dca5e5521c859f6606686432ae1c94e8766d29cc91f2ee595378c510cc5b0731"
             ],
             "index": "pypi",
-<<<<<<< HEAD
-            "version": "==3.1.18"
-=======
             "version": "==3.1.19"
->>>>>>> a6c251ef
         },
         "ptyprocess": {
             "hashes": [
@@ -2081,46 +2010,6 @@
         },
         "pyarrow": {
             "hashes": [
-<<<<<<< HEAD
-                "sha256:00a1dcb22ad4ceb8af87f7bd30cc3354788776c417f493089e0a0af981bc8d80",
-                "sha256:1ab8b9050752b16a8b53fcd9853bf07d8daf19093533e990085168f40c64d978",
-                "sha256:20ce707d9aa390593ea93218b19d0eadab56390311cb87aad32c9a869b0e958c",
-                "sha256:22a1fdb1254e5095d629e29cd1ea98ed04b4bbfd8e42cc670a6b639ccc208b60",
-                "sha256:266ddb7e823f03733c15adc8b5078db2df6980f9aa93d6bb57ece615df4e0ba7",
-                "sha256:2a7abdee4a4a7cfa239e2e8d721224c4b34ffe69a0ca7981354fe03c1328789b",
-                "sha256:35692ce8ad0b8c666aa60f83950957096d92f2a9d8d7deda93fb835e6053307e",
-                "sha256:3c2f5e239db7ed43e0ad2baf46a6465f89c824cc703f38ef0fde927d8e0955f7",
-                "sha256:42e56557bc7c5c10d3e42c3b32f6cff649a29d637e8f4e8b311d334cc4326730",
-                "sha256:5448564754c154997bc09e95a44b81b9e31ae918a86c0fcb35c4aa4922756f55",
-                "sha256:56850a0afe9ef37249d5387355449c0f94d12ff7994af88f16803a26d38f2016",
-                "sha256:574a00260a4ed9d118a14770edbd440b848fcae5a3024128be9d0274dbcaf858",
-                "sha256:5823275c8addbbb50cd4e6a6839952682a33255b447277e37a6f518d6972f4e1",
-                "sha256:59bb1f1edbbf4114c72415f039f1359f1a57d166a331c3229788ccbfbb31689a",
-                "sha256:5cc23090224b6594f5a92d26ad47465af47c1d9c079dd4a0061ae39551889efe",
-                "sha256:705db70d3e2293c2f6f8e84874b5b775f690465798f66e94bb2c07bab0a6bb55",
-                "sha256:71d52561cd7aefd22cf52538f262850b0cc9e4ec50af2aaa601da3a16ef48877",
-                "sha256:729f7b262aa620c9df8b9967db96c1575e4cfc8c25d078a06968e527b8d6ec05",
-                "sha256:91d28f9a40f1264eab2af7905a4d95320ac2f287891e9c8b0035f264fe3c3a4b",
-                "sha256:99af421ee451a78884d7faea23816c429e263bd3618b22d38e7992c9ce2a7ad9",
-                "sha256:9dd3151d098e56f16a8389c1247137f9e4c22720b01c6f3aa6dec29a99b74d80",
-                "sha256:b93c9a50b965ee0bf4fef65e53b758a7e8dcc0c2d86cebcc037aaaf1b306ecc0",
-                "sha256:bd40467bdb3cbaf2044ed7a6f7f251c8f941c8b31275aaaf88e746c4f3ca4a7a",
-                "sha256:c0815d0ddb733b8c1b53a05827a91f1b8bde6240f3b20bf9ba5d650eb9b89cdf",
-                "sha256:cc8814310486f2a73c661ba8354540f17eef51e1b6dd090b93e3419d3a097b3a",
-                "sha256:d22d0941e6c7bafddf5f4c0662e46f2075850f1c044bf1a03150dd9e189427ce",
-                "sha256:d831690844706e374c455fba2fb8cfcb7b797bfe53ceda4b54334316e1ac4fa4",
-                "sha256:d91073d1e2fef2c121154680e2ba7e35ecf8d4969cc0af1fa6f14a8675858159",
-                "sha256:dd9334a07b6dc21afe0857aa31842365a62eca664e415a3f9536e3a8bb832c07",
-                "sha256:df0080339387b5d30de31e0a149c0c11a827a10c82f0c67d9afae3981d1aabb7",
-                "sha256:ed66e5217b4526fa3585b5e39b0b82f501b88a10d36bd0d2a4d8aa7b5a48e2df",
-                "sha256:edf38cce0bf0dcf726e074159c60516447e4474904c0033f018c1f33d7dac6c5",
-                "sha256:ef2f309b68396bcc5a354106741d333494d6a0d3e1951271849787109f0229a6",
-                "sha256:f293e92d1db251447cb028ae12f7bc47526e4649c3a9924c8376cab4ad6b98bd",
-                "sha256:fb8065dbc0d051bf2ae2453af0484d99a43135cadabacf0af588a3be81fbbb9b",
-                "sha256:fda9a7cebd1b1d46c97b511f60f73a5b766a6de4c5236f144f41a5d5afec1f35"
-            ],
-            "version": "==16.0.0"
-=======
                 "sha256:06ebccb6f8cb7357de85f60d5da50e83507954af617d7b05f48af1621d331c9a",
                 "sha256:0d07de3ee730647a600037bc1d7b7994067ed64d0eba797ac74b2bc77384f4c2",
                 "sha256:0d27bf89dfc2576f6206e9cd6cf7a107c9c06dc13d53bbc25b0bd4556f19cf5f",
@@ -2159,7 +2048,6 @@
                 "sha256:febde33305f1498f6df85e8020bca496d0e9ebf2093bab9e0f65e2b4ae2b3444"
             ],
             "version": "==16.1.0"
->>>>>>> a6c251ef
         },
         "pyasn1": {
             "hashes": [
@@ -3219,11 +3107,7 @@
                 "sha256:dce197b859eb796242b0622af1b8beb0a722d52aa2f57133ead08edd5bf5374e"
             ],
             "markers": "python_version < '3.10'",
-<<<<<<< HEAD
-            "version": "==3.18.1"
-=======
             "version": "==3.18.2"
->>>>>>> a6c251ef
         }
     },
     "develop": {}
