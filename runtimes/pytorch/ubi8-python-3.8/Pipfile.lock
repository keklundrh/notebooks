--- conflicted
+++ resolved
@@ -222,7 +222,7 @@
                 "sha256:74e3d1928edc070d21748185c46e3fb33490f22f52a3addee9aee0f4f7781051",
                 "sha256:b80878c9f40111313e55da8ba20bdba06d8fa3969fc68304167741bbf9e082ed"
             ],
-            "markers": "python_full_version >= '3.6.0'",
+            "markers": "python_version >= '3.6'",
             "version": "==4.12.3"
         },
         "bleach": {
@@ -408,7 +408,7 @@
                 "sha256:fd1abc0d89e30cc4e02e4064dc67fcc51bd941eb395c502aac3ec19fab46b519",
                 "sha256:ff8fa367d09b717b2a17a052544193ad76cd49979c805768879cb63d9ca50561"
             ],
-            "markers": "python_full_version >= '3.7.0'",
+            "markers": "python_version >= '3.7'",
             "version": "==3.3.2"
         },
         "click": {
@@ -425,7 +425,6 @@
                 "sha256:7818872fee3c7de0f9af50c71b86a07d39b27eb653cb67c0310b9bd351650df1"
             ],
             "index": "pypi",
-            "markers": "python_version >= '3.8' and python_version < '4.0'",
             "version": "==0.16.0"
         },
         "codeflare-torchx": {
@@ -877,7 +876,6 @@
                 "sha256:f4aa94361bb5141a45ca9187464ae81a92a2a135ce2800b2203134f7a1a1d479",
                 "sha256:fa63245271920786f4cb44dcada4983a3516be8f470924528cf658731864c14b"
             ],
-            "markers": "python_version >= '3.7'",
             "version": "==1.62.2"
         },
         "idna": {
@@ -910,7 +908,6 @@
                 "sha256:2b0987af43c0d4b62cecb13c592755f599f96f29aafe36c01731aaa96df30d39"
             ],
             "index": "pypi",
-            "markers": "python_version >= '3.7'",
             "version": "==6.13.0"
         },
         "ipython": {
@@ -919,7 +916,6 @@
                 "sha256:b38c31e8fc7eff642fc7c597061fff462537cf2314e3225a19c906b7b0d8a345"
             ],
             "index": "pypi",
-            "markers": "python_version >= '3.8'",
             "version": "==8.10.0"
         },
         "ipython-genutils": {
@@ -944,7 +940,6 @@
                 "sha256:611bb273cd68f3b993fabdc4064fc858c5b47a973cb5aa7999ec1ba405c87cd7"
             ],
             "index": "pypi",
-            "markers": "python_version >= '3.6'",
             "version": "==3.0.3"
         },
         "joblib": {
@@ -977,7 +972,6 @@
                 "sha256:404abe552540aff3527e66e16beb114b6b4ff58479d51a301f4eb9701e4f52ef"
             ],
             "index": "pypi",
-            "markers": "python_version >= '3.7'",
             "version": "==7.3.1"
         },
         "jupyter-core": {
@@ -986,7 +980,6 @@
                 "sha256:c2909b9bc7dca75560a6c5ae78c34fd305ede31cd864da3c0d0bb2ed89aa9337"
             ],
             "index": "pypi",
-            "markers": "python_version >= '3.7'",
             "version": "==4.11.2"
         },
         "jupyterlab-pygments": {
@@ -1175,7 +1168,6 @@
                 "sha256:fc7b548b17d238737688817ab67deebb30e8073c95749d55538ed473130ec0c7"
             ],
             "index": "pypi",
-            "markers": "python_version >= '3.7'",
             "version": "==2.1.1"
         },
         "matplotlib": {
@@ -1229,7 +1221,6 @@
                 "sha256:fe184b4625b4052fa88ef350b815559dd90cc6cc8e97b62f966e1ca84074aafa"
             ],
             "index": "pypi",
-            "markers": "python_version >= '3.8'",
             "version": "==3.7.5"
         },
         "matplotlib-inline": {
@@ -1458,7 +1449,6 @@
                 "sha256:f7acacdf9fd4260702f360c00952ad9a9cc73e8b7475e0d0c973c085a3dd7b7d"
             ],
             "index": "pypi",
-            "markers": "python_version >= '3.8'",
             "version": "==8.3.0"
         },
         "nbclient": {
@@ -1467,7 +1457,6 @@
                 "sha256:b80726fc1fb89a0e8f8be1e77e28d0026b1e8ed90bc143c8a0c7622e4f8cdd9e"
             ],
             "index": "pypi",
-            "markers": "python_full_version >= '3.7.0'",
             "version": "==0.6.3"
         },
         "nbconvert": {
@@ -1476,7 +1465,6 @@
                 "sha256:8cc353e3e6a37cf9d8363997b9470fa0de5adda84063ed65a43d4d3de1bf37a9"
             ],
             "index": "pypi",
-            "markers": "python_version >= '3.7'",
             "version": "==7.1.0"
         },
         "nbformat": {
@@ -1485,7 +1473,6 @@
                 "sha256:44ba5ca6acb80c5d5a500f1e5b83ede8cbe364d5a495c4c8cf60aaf1ba656501"
             ],
             "index": "pypi",
-            "markers": "python_version >= '3.7'",
             "version": "==5.4.0"
         },
         "nest-asyncio": {
@@ -1502,7 +1489,6 @@
                 "sha256:de346335408f84de0eada6ff9fafafff9bcda11f0a0dfaa931133debb146ab61"
             ],
             "index": "pypi",
-            "markers": "python_version >= '3.8'",
             "version": "==3.1"
         },
         "numpy": {
@@ -1537,7 +1523,6 @@
                 "sha256:f3a86ed21e4f87050382c7bc96571755193c4c1392490744ac73d660e8f564a9"
             ],
             "index": "pypi",
-            "markers": "python_version >= '3.8'",
             "version": "==1.24.4"
         },
         "nvidia-cublas-cu12": {
@@ -1752,7 +1737,6 @@
                 "sha256:f3421a7afb1a43f7e38e82e844e2bca9a6d793d66c1a7f9f0ff39a795bbc5e02"
             ],
             "index": "pypi",
-            "markers": "python_version >= '3.8'",
             "version": "==2.0.3"
         },
         "pandocfilters": {
@@ -1769,7 +1753,6 @@
                 "sha256:be12d2728989c0ae17b42fcb05b623500004e94b34f56bd153355ccebb84a59a"
             ],
             "index": "pypi",
-            "markers": "python_version >= '3.6'",
             "version": "==2.3.4"
         },
         "paramiko": {
@@ -1900,7 +1883,6 @@
                 "sha256:bf901c805d22032cfa534b2ff7c5aa6b0659e037f19ec1e0cca7f585918b5c89"
             ],
             "index": "pypi",
-            "markers": "python_version >= '3.8'",
             "version": "==5.20.0"
         },
         "prometheus-client": {
@@ -1916,7 +1898,6 @@
                 "sha256:d8916d3f62a7b67ab353a952ce4ced6a1d2587dfe9ef8ebc30dd7c386751f289"
             ],
             "index": "pypi",
-            "markers": "python_full_version >= '3.6.2'",
             "version": "==3.0.30"
         },
         "proto-plus": {
@@ -1983,7 +1964,6 @@
                 "sha256:4d5a0a5a8590906daa58ebd5f3cfc34091377354a1acced269dd10faf55da60e"
             ],
             "index": "pypi",
-            "markers": "python_version >= '3.7'",
             "version": "==3.1.18"
         },
         "ptyprocess": {
@@ -2014,44 +1994,44 @@
         },
         "pyarrow": {
             "hashes": [
-                "sha256:033b7cad32198754d93465dcfb71d0ba7cb7cd5c9afd7052cab7214676eec38b",
-                "sha256:06c2bb2a98bc792f040bef31ad3e9be6a63d0cb39189227c08a7d955db96816e",
-                "sha256:23c6753ed4f6adb8461e7c383e418391b8d8453c5d67e17f416c3a5d5709afbd",
-                "sha256:248723e4ed3255fcd73edcecc209744d58a9ca852e4cf3d2577811b6d4b59818",
-                "sha256:25335e6f1f07fdaa026a61c758ee7d19ce824a866b27bba744348fa73bb5a440",
-                "sha256:28f3016958a8e45a1069303a4a4f6a7d4910643fc08adb1e2e4a7ff056272ad3",
-                "sha256:290e36a59a0993e9a5224ed2fb3e53375770f07379a0ea03ee2fce2e6d30b423",
-                "sha256:29850d050379d6e8b5a693098f4de7fd6a2bea4365bfd073d7c57c57b95041ee",
-                "sha256:2d4f905209de70c0eb5b2de6763104d5a9a37430f137678edfb9a675bac9cd98",
-                "sha256:3a4f240852b302a7af4646c8bfe9950c4691a419847001178662a98915fd7ee7",
-                "sha256:3e6d459c0c22f0b9c810a3917a1de3ee704b021a5fb8b3bacf968eece6df098f",
-                "sha256:3ff3bdfe6f1b81ca5b73b70a8d482d37a766433823e0c21e22d1d7dde76ca33f",
-                "sha256:4e7d9cfb5a1e648e172428c7a42b744610956f3b70f524aa3a6c02a448ba853e",
-                "sha256:58922e4bfece8b02abf7159f1f53a8f4d9f8e08f2d988109126c17c3bb261f22",
-                "sha256:5f8bc839ea36b1f99984c78e06e7a06054693dc2af8920f6fb416b5bca9944e4",
-                "sha256:6669799a1d4ca9da9c7e06ef48368320f5856f36f9a4dd31a11839dda3f6cc8c",
-                "sha256:7167107d7fb6dcadb375b4b691b7e316f4368f39f6f45405a05535d7ad5e5058",
-                "sha256:88b340f0a1d05b5ccc3d2d986279045655b1fe8e41aba6ca44ea28da0d1455d8",
-                "sha256:89722cb64286ab3d4daf168386f6968c126057b8c7ec3ef96302e81d8cdb8ae4",
-                "sha256:8bd2baa5fe531571847983f36a30ddbf65261ef23e496862ece83bdceb70420d",
-                "sha256:8c1faf2482fb89766e79745670cbca04e7018497d85be9242d5350cba21357e1",
-                "sha256:90adb99e8ce5f36fbecbbc422e7dcbcbed07d985eed6062e459e23f9e71fd197",
-                "sha256:90f19e976d9c3d8e73c80be84ddbe2f830b6304e4c576349d9360e335cd627fc",
-                "sha256:9c9bc803cb3b7bfacc1e96ffbfd923601065d9d3f911179d81e72d99fd74a3d9",
-                "sha256:a22366249bf5fd40ddacc4f03cd3160f2d7c247692945afb1899bab8a140ddfb",
-                "sha256:ad2459bf1f22b6a5cdcc27ebfd99307d5526b62d217b984b9f5c974651398832",
-                "sha256:adccc81d3dc0478ea0b498807b39a8d41628fa9210729b2f718b78cb997c7c91",
-                "sha256:b116e7fd7889294cbd24eb90cd9bdd3850be3738d61297855a71ac3b8124ee38",
-                "sha256:c2a335198f886b07e4b5ea16d08ee06557e07db54a8400cc0d03c7f6a22f785f",
-                "sha256:cd0ba387705044b3ac77b1b317165c0498299b08261d8122c96051024f953cd5",
-                "sha256:e85241b44cc3d365ef950432a1b3bd44ac54626f37b2e3a0cc89c20e45dfd8bf",
-                "sha256:eaa8f96cecf32da508e6c7f69bb8401f03745c050c1dd42ec2596f2e98deecac",
-                "sha256:f3d77463dee7e9f284ef42d341689b459a63ff2e75cee2b9302058d0d98fe142",
-                "sha256:f5e81dfb4e519baa6b4c80410421528c214427e77ca0ea9461eb4097c328fa33",
-                "sha256:f639c059035011db8c0497e541a8a45d98a58dbe34dc8fadd0ef128f2cee46e5",
-                "sha256:f7a197f3670606a960ddc12adbe8075cea5f707ad7bf0dffa09637fdbb89f76c"
-            ],
-            "version": "==15.0.2"
+                "sha256:00a1dcb22ad4ceb8af87f7bd30cc3354788776c417f493089e0a0af981bc8d80",
+                "sha256:1ab8b9050752b16a8b53fcd9853bf07d8daf19093533e990085168f40c64d978",
+                "sha256:20ce707d9aa390593ea93218b19d0eadab56390311cb87aad32c9a869b0e958c",
+                "sha256:22a1fdb1254e5095d629e29cd1ea98ed04b4bbfd8e42cc670a6b639ccc208b60",
+                "sha256:266ddb7e823f03733c15adc8b5078db2df6980f9aa93d6bb57ece615df4e0ba7",
+                "sha256:2a7abdee4a4a7cfa239e2e8d721224c4b34ffe69a0ca7981354fe03c1328789b",
+                "sha256:35692ce8ad0b8c666aa60f83950957096d92f2a9d8d7deda93fb835e6053307e",
+                "sha256:3c2f5e239db7ed43e0ad2baf46a6465f89c824cc703f38ef0fde927d8e0955f7",
+                "sha256:42e56557bc7c5c10d3e42c3b32f6cff649a29d637e8f4e8b311d334cc4326730",
+                "sha256:5448564754c154997bc09e95a44b81b9e31ae918a86c0fcb35c4aa4922756f55",
+                "sha256:56850a0afe9ef37249d5387355449c0f94d12ff7994af88f16803a26d38f2016",
+                "sha256:574a00260a4ed9d118a14770edbd440b848fcae5a3024128be9d0274dbcaf858",
+                "sha256:5823275c8addbbb50cd4e6a6839952682a33255b447277e37a6f518d6972f4e1",
+                "sha256:59bb1f1edbbf4114c72415f039f1359f1a57d166a331c3229788ccbfbb31689a",
+                "sha256:5cc23090224b6594f5a92d26ad47465af47c1d9c079dd4a0061ae39551889efe",
+                "sha256:705db70d3e2293c2f6f8e84874b5b775f690465798f66e94bb2c07bab0a6bb55",
+                "sha256:71d52561cd7aefd22cf52538f262850b0cc9e4ec50af2aaa601da3a16ef48877",
+                "sha256:729f7b262aa620c9df8b9967db96c1575e4cfc8c25d078a06968e527b8d6ec05",
+                "sha256:91d28f9a40f1264eab2af7905a4d95320ac2f287891e9c8b0035f264fe3c3a4b",
+                "sha256:99af421ee451a78884d7faea23816c429e263bd3618b22d38e7992c9ce2a7ad9",
+                "sha256:9dd3151d098e56f16a8389c1247137f9e4c22720b01c6f3aa6dec29a99b74d80",
+                "sha256:b93c9a50b965ee0bf4fef65e53b758a7e8dcc0c2d86cebcc037aaaf1b306ecc0",
+                "sha256:bd40467bdb3cbaf2044ed7a6f7f251c8f941c8b31275aaaf88e746c4f3ca4a7a",
+                "sha256:c0815d0ddb733b8c1b53a05827a91f1b8bde6240f3b20bf9ba5d650eb9b89cdf",
+                "sha256:cc8814310486f2a73c661ba8354540f17eef51e1b6dd090b93e3419d3a097b3a",
+                "sha256:d22d0941e6c7bafddf5f4c0662e46f2075850f1c044bf1a03150dd9e189427ce",
+                "sha256:d831690844706e374c455fba2fb8cfcb7b797bfe53ceda4b54334316e1ac4fa4",
+                "sha256:d91073d1e2fef2c121154680e2ba7e35ecf8d4969cc0af1fa6f14a8675858159",
+                "sha256:dd9334a07b6dc21afe0857aa31842365a62eca664e415a3f9536e3a8bb832c07",
+                "sha256:df0080339387b5d30de31e0a149c0c11a827a10c82f0c67d9afae3981d1aabb7",
+                "sha256:ed66e5217b4526fa3585b5e39b0b82f501b88a10d36bd0d2a4d8aa7b5a48e2df",
+                "sha256:edf38cce0bf0dcf726e074159c60516447e4474904c0033f018c1f33d7dac6c5",
+                "sha256:ef2f309b68396bcc5a354106741d333494d6a0d3e1951271849787109f0229a6",
+                "sha256:f293e92d1db251447cb028ae12f7bc47526e4649c3a9924c8376cab4ad6b98bd",
+                "sha256:fb8065dbc0d051bf2ae2453af0484d99a43135cadabacf0af588a3be81fbbb9b",
+                "sha256:fda9a7cebd1b1d46c97b511f60f73a5b766a6de4c5236f144f41a5d5afec1f35"
+            ],
+            "version": "==16.0.0"
         },
         "pyasn1": {
             "hashes": [
@@ -2212,7 +2192,6 @@
                 "sha256:ff7d1f449fcad23d9bc8e8dc2b9972be38bcd76d99ea5f7d29b2efa929c2a7ff"
             ],
             "index": "pypi",
-            "markers": "python_version >= '3.7'",
             "version": "==4.6.3"
         },
         "pynacl": {
@@ -2266,7 +2245,6 @@
                 "sha256:f8488c3818f12207650836c5c6f7352f9ff9f56a05a05512145995e497c0bbb1"
             ],
             "index": "pypi",
-            "markers": "python_version >= '3.8'",
             "version": "==5.1.0"
         },
         "pyparsing": {
@@ -2434,7 +2412,6 @@
                 "sha256:fa0ae3275ef706c0309556061185dd0e4c4cd3b7d6f67ae617e4e677c7a41e2e"
             ],
             "index": "pypi",
-            "markers": "python_version >= '3.6'",
             "version": "==24.0.1"
         },
         "ray": {
@@ -2484,7 +2461,6 @@
                 "sha256:942c5a758f98d790eaed1a29cb6eefc7ffb0d1cf7af05c3d2791656dbd6ad1e1"
             ],
             "index": "pypi",
-            "markers": "python_version >= '3.7'",
             "version": "==2.31.0"
         },
         "requests-oauthlib": {
@@ -2500,11 +2476,7 @@
                 "sha256:a4eb26484f2c82589bd9a17c73d32a010b1e29d89f1604cd9bf3a2097b81bb5e",
                 "sha256:ba3a3775974105c221d31141f2c116f4fd65c5ceb0698657a11e9f295ec93fd0"
             ],
-<<<<<<< HEAD
-            "markers": "python_full_version >= '3.6.3' and python_version < '4'",
-=======
             "markers": "python_full_version >= '3.6.3' and python_full_version < '4.0.0'",
->>>>>>> caa40df2
             "version": "==12.6.0"
         },
         "rpds-py": {
@@ -2617,7 +2589,7 @@
                 "sha256:90260d9058e514786967344d0ef75fa8727eed8a7d2e43ce9f4bcf1b536174f7",
                 "sha256:e38464a49c6c85d7f1351b0126661487a7e0a14a50f1675ec50eb34d4f20ef21"
             ],
-            "markers": "python_version >= '3.6' and python_version < '4'",
+            "markers": "python_version >= '3.6' and python_full_version < '4.0.0'",
             "version": "==4.9"
         },
         "scikit-learn": {
@@ -2650,7 +2622,6 @@
                 "sha256:fc4144a5004a676d5022b798d9e573b05139e77f271253a4703eed295bde0433"
             ],
             "index": "pypi",
-            "markers": "python_version >= '3.8'",
             "version": "==1.3.2"
         },
         "scipy": {
@@ -2678,16 +2649,7 @@
                 "sha256:fae8a7b898c42dffe3f7361c40d5952b6bf32d10c4569098d276b4c547905ee1"
             ],
             "index": "pypi",
-            "markers": "python_version < '3.12' and python_version >= '3.8'",
             "version": "==1.10.1"
-        },
-        "setuptools": {
-            "hashes": [
-                "sha256:6c1fccdac05a97e598fb0ae3bbed5904ccb317337a51139dcd51453611bbb987",
-                "sha256:c636ac361bc47580504644275c9ad802c50415c7522212252c033bd15f301f32"
-            ],
-            "markers": "python_version >= '3.8'",
-            "version": "==69.5.1"
         },
         "six": {
             "hashes": [
@@ -2756,7 +2718,6 @@
                 "sha256:3667f9745d99280836ad673022362c840f60ed8fefd5a3e30bf071f5a8fd0017"
             ],
             "index": "pypi",
-            "markers": "python_version >= '3.8'",
             "version": "==2.14.0"
         },
         "tensorboard-data-server": {
@@ -2785,11 +2746,11 @@
         },
         "tinycss2": {
             "hashes": [
-                "sha256:2b80a96d41e7c3914b8cda8bc7f705a4d9c49275616e886103dd839dfc847847",
-                "sha256:8cff3a8f066c2ec677c06dbc7b45619804a6938478d9d73c284b29d14ecb0627"
-            ],
-            "markers": "python_version >= '3.7'",
-            "version": "==1.2.1"
+                "sha256:152f9acabd296a8375fbca5b84c961ff95971fcfc32e79550c8df8e29118c54d",
+                "sha256:54a8dbdffb334d536851be0226030e9505965bb2f30f21a4a82c55fb2a80fae7"
+            ],
+            "markers": "python_version >= '3.8'",
+            "version": "==1.3.0"
         },
         "torch": {
             "hashes": [
@@ -2838,7 +2799,6 @@
                 "sha256:e7d8db41c0181c80d76c982aacc442c0783a2c54d6400fe028954201a2e032fe"
             ],
             "index": "pypi",
-            "markers": "python_version >= '3.8'",
             "version": "==6.3.3"
         },
         "tqdm": {
@@ -2855,7 +2815,6 @@
                 "sha256:2d313cc50a42cd6c277e7d7dc8d4d7fedd06a2c215f78766ae7b1a66277e0033"
             ],
             "index": "pypi",
-            "markers": "python_version >= '3.7'",
             "version": "==5.1.1"
         },
         "triton": {
@@ -2875,7 +2834,7 @@
                 "sha256:83f085bd5ca59c80295fc2a82ab5dac679cbe02b9f33f7d83af68e241bea51b0",
                 "sha256:c1f94d72897edaf4ce775bb7558d5b79d8126906a14ea5ed1635921406c0387a"
             ],
-            "markers": "python_version >= '3.8'",
+            "markers": "python_version < '3.9'",
             "version": "==4.11.0"
         },
         "typing-inspect": {
@@ -2899,7 +2858,6 @@
                 "sha256:f8ecc1bba5667413457c529ab955bf8c67b45db799d159066261719e328580a0"
             ],
             "index": "pypi",
-            "markers": "python_version >= '2.7' and python_version not in '3.0, 3.1, 3.2, 3.3, 3.4, 3.5'",
             "version": "==1.26.18"
         },
         "virtualenv": {
@@ -3124,7 +3082,7 @@
                 "sha256:206f5a15f2af3dbaee80769fb7dc6f249695e940acca08dfb2a4769fe61e538b",
                 "sha256:2884ed22e7d8961de1c9a05142eb69a247f120291bc0206a00a7642f09b5b715"
             ],
-            "markers": "python_version >= '3.8'",
+            "markers": "python_version < '3.10'",
             "version": "==3.18.1"
         }
     },
