--- conflicted
+++ resolved
@@ -217,10 +217,6 @@
                 "sha256:ad648c89a4935590a69341e5430fc42a021489a22de171ee3fd7bb204f9ef0fa"
             ],
             "index": "pypi",
-<<<<<<< HEAD
-=======
-            "markers": "python_version >= '3.8'",
->>>>>>> 90a6aef5
             "version": "==1.34.150"
         },
         "botocore": {
@@ -2639,17 +2635,6 @@
             "index": "pypi",
             "version": "==1.12.0"
         },
-<<<<<<< HEAD
-=======
-        "setuptools": {
-            "hashes": [
-                "sha256:5a03e1860cf56bb6ef48ce186b0e557fdba433237481a9a625176c2831be15d1",
-                "sha256:8d243eff56d095e5817f796ede6ae32941278f542e0f941867cc05ae52b162ec"
-            ],
-            "markers": "python_version >= '3.8'",
-            "version": "==72.1.0"
-        },
->>>>>>> 90a6aef5
         "six": {
             "hashes": [
                 "sha256:1e61c37477a1626458e36f7b1d82aa5c9b094fa4802892072e49de9c60c4c926",
