{
    "_meta": {
        "hash": {
            "sha256": "331cf2b7ea78032179a228a4165c889fd4a75e1c7b43c11c49752e81ec12f0ab"
        },
        "pipfile-spec": 6,
        "requires": {
            "python_version": "3.9"
        },
        "sources": [
            {
                "name": "pypi",
                "url": "https://pypi.org/simple",
                "verify_ssl": true
            }
        ]
    },
    "default": {
        "ansiwrap": {
            "hashes": [
                "sha256:7b053567c88e1ad9eed030d3ac41b722125e4c1271c8a99ade797faff1f49fb1",
                "sha256:ca0c740734cde59bf919f8ff2c386f74f9a369818cdc60efe94893d01ea8d9b7"
            ],
            "version": "==0.8.4"
        },
        "asttokens": {
            "hashes": [
                "sha256:051ed49c3dcae8913ea7cd08e46a606dba30b79993209636c4875bc1d637bc24",
                "sha256:b03869718ba9a6eb027e134bfdf69f38a236d681c83c160d510768af11254ba0"
            ],
            "version": "==2.4.1"
        },
        "attrs": {
            "hashes": [
                "sha256:5cfb1b9148b5b086569baec03f20d7b6bf3bcacc9a42bebf87ffaaca362f6346",
                "sha256:81921eb96de3191c8258c199618104dd27ac608d9366f5e35d011eae1867ede2"
            ],
            "markers": "python_version >= '3.7'",
            "version": "==24.2.0"
        },
        "backcall": {
            "hashes": [
                "sha256:5cbdbf27be5e7cfadb448baf0aa95508f91f2bbc6c6437cd9cd06e2a4c215e1e",
                "sha256:fbbce6a29f263178a1f7915c1940bde0ec2b2a967566fe1c65c1dfb7422bd255"
            ],
            "version": "==0.2.0"
        },
        "beautifulsoup4": {
            "hashes": [
                "sha256:74e3d1928edc070d21748185c46e3fb33490f22f52a3addee9aee0f4f7781051",
                "sha256:b80878c9f40111313e55da8ba20bdba06d8fa3969fc68304167741bbf9e082ed"
            ],
            "markers": "python_full_version >= '3.6.0'",
            "version": "==4.12.3"
        },
        "bleach": {
            "hashes": [
                "sha256:0a31f1837963c41d46bbf1331b8778e1308ea0791db03cc4e7357b97cf42a8fe",
                "sha256:3225f354cfc436b9789c66c4ee030194bee0568fbf9cbdad3bc8b5c26c5f12b6"
            ],
            "markers": "python_version >= '3.8'",
            "version": "==6.1.0"
        },
        "certifi": {
            "hashes": [
                "sha256:922820b53db7a7257ffbda3f597266d435245903d80737e34f8a45ff3e3230d8",
                "sha256:bec941d2aa8195e248a60b31ff9f0558284cf01a52591ceda73ea9afffd69fd9"
            ],
            "markers": "python_version >= '3.6'",
            "version": "==2024.8.30"
        },
        "charset-normalizer": {
            "hashes": [
                "sha256:06435b539f889b1f6f4ac1758871aae42dc3a8c0e24ac9e60c2384973ad73027",
                "sha256:06a81e93cd441c56a9b65d8e1d043daeb97a3d0856d177d5c90ba85acb3db087",
                "sha256:0a55554a2fa0d408816b3b5cedf0045f4b8e1a6065aec45849de2d6f3f8e9786",
                "sha256:0b2b64d2bb6d3fb9112bafa732def486049e63de9618b5843bcdd081d8144cd8",
                "sha256:10955842570876604d404661fbccbc9c7e684caf432c09c715ec38fbae45ae09",
                "sha256:122c7fa62b130ed55f8f285bfd56d5f4b4a5b503609d181f9ad85e55c89f4185",
                "sha256:1ceae2f17a9c33cb48e3263960dc5fc8005351ee19db217e9b1bb15d28c02574",
                "sha256:1d3193f4a680c64b4b6a9115943538edb896edc190f0b222e73761716519268e",
                "sha256:1f79682fbe303db92bc2b1136016a38a42e835d932bab5b3b1bfcfbf0640e519",
                "sha256:2127566c664442652f024c837091890cb1942c30937add288223dc895793f898",
                "sha256:22afcb9f253dac0696b5a4be4a1c0f8762f8239e21b99680099abd9b2b1b2269",
                "sha256:25baf083bf6f6b341f4121c2f3c548875ee6f5339300e08be3f2b2ba1721cdd3",
                "sha256:2e81c7b9c8979ce92ed306c249d46894776a909505d8f5a4ba55b14206e3222f",
                "sha256:3287761bc4ee9e33561a7e058c72ac0938c4f57fe49a09eae428fd88aafe7bb6",
                "sha256:34d1c8da1e78d2e001f363791c98a272bb734000fcef47a491c1e3b0505657a8",
                "sha256:37e55c8e51c236f95b033f6fb391d7d7970ba5fe7ff453dad675e88cf303377a",
                "sha256:3d47fa203a7bd9c5b6cee4736ee84ca03b8ef23193c0d1ca99b5089f72645c73",
                "sha256:3e4d1f6587322d2788836a99c69062fbb091331ec940e02d12d179c1d53e25fc",
                "sha256:42cb296636fcc8b0644486d15c12376cb9fa75443e00fb25de0b8602e64c1714",
                "sha256:45485e01ff4d3630ec0d9617310448a8702f70e9c01906b0d0118bdf9d124cf2",
                "sha256:4a78b2b446bd7c934f5dcedc588903fb2f5eec172f3d29e52a9096a43722adfc",
                "sha256:4ab2fe47fae9e0f9dee8c04187ce5d09f48eabe611be8259444906793ab7cbce",
                "sha256:4d0d1650369165a14e14e1e47b372cfcb31d6ab44e6e33cb2d4e57265290044d",
                "sha256:549a3a73da901d5bc3ce8d24e0600d1fa85524c10287f6004fbab87672bf3e1e",
                "sha256:55086ee1064215781fff39a1af09518bc9255b50d6333f2e4c74ca09fac6a8f6",
                "sha256:572c3763a264ba47b3cf708a44ce965d98555f618ca42c926a9c1616d8f34269",
                "sha256:573f6eac48f4769d667c4442081b1794f52919e7edada77495aaed9236d13a96",
                "sha256:5b4c145409bef602a690e7cfad0a15a55c13320ff7a3ad7ca59c13bb8ba4d45d",
                "sha256:6463effa3186ea09411d50efc7d85360b38d5f09b870c48e4600f63af490e56a",
                "sha256:65f6f63034100ead094b8744b3b97965785388f308a64cf8d7c34f2f2e5be0c4",
                "sha256:663946639d296df6a2bb2aa51b60a2454ca1cb29835324c640dafb5ff2131a77",
                "sha256:6897af51655e3691ff853668779c7bad41579facacf5fd7253b0133308cf000d",
                "sha256:68d1f8a9e9e37c1223b656399be5d6b448dea850bed7d0f87a8311f1ff3dabb0",
                "sha256:6ac7ffc7ad6d040517be39eb591cac5ff87416c2537df6ba3cba3bae290c0fed",
                "sha256:6b3251890fff30ee142c44144871185dbe13b11bab478a88887a639655be1068",
                "sha256:6c4caeef8fa63d06bd437cd4bdcf3ffefe6738fb1b25951440d80dc7df8c03ac",
                "sha256:6ef1d82a3af9d3eecdba2321dc1b3c238245d890843e040e41e470ffa64c3e25",
                "sha256:753f10e867343b4511128c6ed8c82f7bec3bd026875576dfd88483c5c73b2fd8",
                "sha256:7cd13a2e3ddeed6913a65e66e94b51d80a041145a026c27e6bb76c31a853c6ab",
                "sha256:7ed9e526742851e8d5cc9e6cf41427dfc6068d4f5a3bb03659444b4cabf6bc26",
                "sha256:7f04c839ed0b6b98b1a7501a002144b76c18fb1c1850c8b98d458ac269e26ed2",
                "sha256:802fe99cca7457642125a8a88a084cef28ff0cf9407060f7b93dca5aa25480db",
                "sha256:80402cd6ee291dcb72644d6eac93785fe2c8b9cb30893c1af5b8fdd753b9d40f",
                "sha256:8465322196c8b4d7ab6d1e049e4c5cb460d0394da4a27d23cc242fbf0034b6b5",
                "sha256:86216b5cee4b06df986d214f664305142d9c76df9b6512be2738aa72a2048f99",
                "sha256:87d1351268731db79e0f8e745d92493ee2841c974128ef629dc518b937d9194c",
                "sha256:8bdb58ff7ba23002a4c5808d608e4e6c687175724f54a5dade5fa8c67b604e4d",
                "sha256:8c622a5fe39a48f78944a87d4fb8a53ee07344641b0562c540d840748571b811",
                "sha256:8d756e44e94489e49571086ef83b2bb8ce311e730092d2c34ca8f7d925cb20aa",
                "sha256:8f4a014bc36d3c57402e2977dada34f9c12300af536839dc38c0beab8878f38a",
                "sha256:9063e24fdb1e498ab71cb7419e24622516c4a04476b17a2dab57e8baa30d6e03",
                "sha256:90d558489962fd4918143277a773316e56c72da56ec7aa3dc3dbbe20fdfed15b",
                "sha256:923c0c831b7cfcb071580d3f46c4baf50f174be571576556269530f4bbd79d04",
                "sha256:95f2a5796329323b8f0512e09dbb7a1860c46a39da62ecb2324f116fa8fdc85c",
                "sha256:96b02a3dc4381e5494fad39be677abcb5e6634bf7b4fa83a6dd3112607547001",
                "sha256:9f96df6923e21816da7e0ad3fd47dd8f94b2a5ce594e00677c0013018b813458",
                "sha256:a10af20b82360ab00827f916a6058451b723b4e65030c5a18577c8b2de5b3389",
                "sha256:a50aebfa173e157099939b17f18600f72f84eed3049e743b68ad15bd69b6bf99",
                "sha256:a981a536974bbc7a512cf44ed14938cf01030a99e9b3a06dd59578882f06f985",
                "sha256:a9a8e9031d613fd2009c182b69c7b2c1ef8239a0efb1df3f7c8da66d5dd3d537",
                "sha256:ae5f4161f18c61806f411a13b0310bea87f987c7d2ecdbdaad0e94eb2e404238",
                "sha256:aed38f6e4fb3f5d6bf81bfa990a07806be9d83cf7bacef998ab1a9bd660a581f",
                "sha256:b01b88d45a6fcb69667cd6d2f7a9aeb4bf53760d7fc536bf679ec94fe9f3ff3d",
                "sha256:b261ccdec7821281dade748d088bb6e9b69e6d15b30652b74cbbac25e280b796",
                "sha256:b2b0a0c0517616b6869869f8c581d4eb2dd83a4d79e0ebcb7d373ef9956aeb0a",
                "sha256:b4a23f61ce87adf89be746c8a8974fe1c823c891d8f86eb218bb957c924bb143",
                "sha256:bd8f7df7d12c2db9fab40bdd87a7c09b1530128315d047a086fa3ae3435cb3a8",
                "sha256:beb58fe5cdb101e3a055192ac291b7a21e3b7ef4f67fa1d74e331a7f2124341c",
                "sha256:c002b4ffc0be611f0d9da932eb0f704fe2602a9a949d1f738e4c34c75b0863d5",
                "sha256:c083af607d2515612056a31f0a8d9e0fcb5876b7bfc0abad3ecd275bc4ebc2d5",
                "sha256:c180f51afb394e165eafe4ac2936a14bee3eb10debc9d9e4db8958fe36afe711",
                "sha256:c235ebd9baae02f1b77bcea61bce332cb4331dc3617d254df3323aa01ab47bd4",
                "sha256:cd70574b12bb8a4d2aaa0094515df2463cb429d8536cfb6c7ce983246983e5a6",
                "sha256:d0eccceffcb53201b5bfebb52600a5fb483a20b61da9dbc885f8b103cbe7598c",
                "sha256:d965bba47ddeec8cd560687584e88cf699fd28f192ceb452d1d7ee807c5597b7",
                "sha256:db364eca23f876da6f9e16c9da0df51aa4f104a972735574842618b8c6d999d4",
                "sha256:ddbb2551d7e0102e7252db79ba445cdab71b26640817ab1e3e3648dad515003b",
                "sha256:deb6be0ac38ece9ba87dea880e438f25ca3eddfac8b002a2ec3d9183a454e8ae",
                "sha256:e06ed3eb3218bc64786f7db41917d4e686cc4856944f53d5bdf83a6884432e12",
                "sha256:e27ad930a842b4c5eb8ac0016b0a54f5aebbe679340c26101df33424142c143c",
                "sha256:e537484df0d8f426ce2afb2d0f8e1c3d0b114b83f8850e5f2fbea0e797bd82ae",
                "sha256:eb00ed941194665c332bf8e078baf037d6c35d7c4f3102ea2d4f16ca94a26dc8",
                "sha256:eb6904c354526e758fda7167b33005998fb68c46fbc10e013ca97f21ca5c8887",
                "sha256:eb8821e09e916165e160797a6c17edda0679379a4be5c716c260e836e122f54b",
                "sha256:efcb3f6676480691518c177e3b465bcddf57cea040302f9f4e6e191af91174d4",
                "sha256:f27273b60488abe721a075bcca6d7f3964f9f6f067c8c4c605743023d7d3944f",
                "sha256:f30c3cb33b24454a82faecaf01b19c18562b1e89558fb6c56de4d9118a032fd5",
                "sha256:fb69256e180cb6c8a894fee62b3afebae785babc1ee98b81cdf68bbca1987f33",
                "sha256:fd1abc0d89e30cc4e02e4064dc67fcc51bd941eb395c502aac3ec19fab46b519",
                "sha256:ff8fa367d09b717b2a17a052544193ad76cd49979c805768879cb63d9ca50561"
            ],
            "markers": "python_full_version >= '3.7.0'",
            "version": "==3.3.2"
        },
        "click": {
            "hashes": [
                "sha256:ae74fb96c20a0277a1d615f1e4d73c8414f5a98db8b799a7931d1582f3390c28",
                "sha256:ca9853ad459e787e2192211578cc907e7594e294c7ccc834310722b41b9ca6de"
            ],
            "markers": "python_version >= '3.7'",
            "version": "==8.1.7"
        },
        "debugpy": {
            "hashes": [
                "sha256:0a1029a2869d01cb777216af8c53cda0476875ef02a2b6ff8b2f2c9a4b04176c",
                "sha256:1cd04a73eb2769eb0bfe43f5bfde1215c5923d6924b9b90f94d15f207a402226",
                "sha256:28ced650c974aaf179231668a293ecd5c63c0a671ae6d56b8795ecc5d2f48d3c",
                "sha256:345d6a0206e81eb68b1493ce2fbffd57c3088e2ce4b46592077a943d2b968ca3",
                "sha256:3df6692351172a42af7558daa5019651f898fc67450bf091335aa8a18fbf6f3a",
                "sha256:4413b7a3ede757dc33a273a17d685ea2b0c09dbd312cc03f5534a0fd4d40750a",
                "sha256:4fbb3b39ae1aa3e5ad578f37a48a7a303dad9a3d018d369bc9ec629c1cfa7408",
                "sha256:55919dce65b471eff25901acf82d328bbd5b833526b6c1364bd5133754777a44",
                "sha256:5b5c770977c8ec6c40c60d6f58cacc7f7fe5a45960363d6974ddb9b62dbee156",
                "sha256:606bccba19f7188b6ea9579c8a4f5a5364ecd0bf5a0659c8a5d0e10dcee3032a",
                "sha256:7b0fe36ed9d26cb6836b0a51453653f8f2e347ba7348f2bbfe76bfeb670bfb1c",
                "sha256:7e4d594367d6407a120b76bdaa03886e9eb652c05ba7f87e37418426ad2079f7",
                "sha256:8f913ee8e9fcf9d38a751f56e6de12a297ae7832749d35de26d960f14280750a",
                "sha256:a697beca97dad3780b89a7fb525d5e79f33821a8bc0c06faf1f1289e549743cf",
                "sha256:ad84b7cde7fd96cf6eea34ff6c4a1b7887e0fe2ea46e099e53234856f9d99a34",
                "sha256:b2112cfeb34b4507399d298fe7023a16656fc553ed5246536060ca7bd0e668d0",
                "sha256:b78c1250441ce893cb5035dd6f5fc12db968cc07f91cc06996b2087f7cefdd8e",
                "sha256:c0a65b00b7cdd2ee0c2cf4c7335fef31e15f1b7056c7fdbce9e90193e1a8c8cb",
                "sha256:c9f7c15ea1da18d2fcc2709e9f3d6de98b69a5b0fff1807fb80bc55f906691f7",
                "sha256:db9fb642938a7a609a6c865c32ecd0d795d56c1aaa7a7a5722d77855d5e77f2b",
                "sha256:dd3811bd63632bb25eda6bd73bea8e0521794cda02be41fa3160eb26fc29e7ed",
                "sha256:e84c276489e141ed0b93b0af648eef891546143d6a48f610945416453a8ad406"
            ],
            "markers": "python_version >= '3.8'",
            "version": "==1.8.5"
        },
        "decorator": {
            "hashes": [
                "sha256:637996211036b6385ef91435e4fae22989472f9d571faba8927ba8253acbc330",
                "sha256:b8c3f85900b9dc423225913c5aace94729fe1fa9763b38939a95226f02d37186"
            ],
            "markers": "python_version >= '3.5'",
            "version": "==5.1.1"
        },
        "defusedxml": {
            "hashes": [
                "sha256:1bb3032db185915b62d7c6209c5a8792be6a32ab2fedacc84e01b52c51aa3e69",
                "sha256:a352e7e428770286cc899e2542b6cdaedb2b4953ff269a210103ec58f6198a61"
            ],
            "markers": "python_version >= '2.7' and python_version not in '3.0, 3.1, 3.2, 3.3, 3.4'",
            "version": "==0.7.1"
        },
        "entrypoints": {
            "hashes": [
                "sha256:b706eddaa9218a19ebcd67b56818f05bb27589b1ca9e8d797b74affad4ccacd4",
                "sha256:f174b5ff827504fd3cd97cc3f8649f3693f51538c7e4bdf3ef002c8429d42f9f"
            ],
            "markers": "python_version >= '3.6'",
            "version": "==0.4"
        },
        "executing": {
            "hashes": [
                "sha256:8d63781349375b5ebccc3142f4b30350c0cd9c79f921cde38be2be4637e98eaf",
                "sha256:8ea27ddd260da8150fa5a708269c4a10e76161e2496ec3e587da9e3c0fe4b9ab"
            ],
            "markers": "python_version >= '3.8'",
            "version": "==2.1.0"
        },
        "fastjsonschema": {
            "hashes": [
                "sha256:3d48fc5300ee96f5d116f10fe6f28d938e6008f59a6a025c2649475b87f76a23",
                "sha256:5875f0b0fa7a0043a91e93a9b8f793bcbbba9691e7fd83dca95c28ba26d21f0a"
            ],
            "version": "==2.20.0"
        },
        "idna": {
            "hashes": [
                "sha256:12f65c9b470abda6dc35cf8e63cc574b1c52b11df2c86030af0ac09b01b13ea9",
                "sha256:946d195a0d259cbba61165e88e65941f16e9b36ea6ddb97f00452bae8b1287d3"
            ],
            "markers": "python_version >= '3.6'",
            "version": "==3.10"
        },
        "importlib-metadata": {
            "hashes": [
<<<<<<< HEAD
                "sha256:66f342cc6ac9818fc6ff340576acd24d65ba0b3efabb2b4ac08b598965a4a2f1",
                "sha256:9a547d3bc3608b025f93d403fdd1aae741c24fbb8314df4b155675742ce303c5"
            ],
            "markers": "python_version < '3.10'",
            "version": "==8.4.0"
=======
                "sha256:45e54197d28b7a7f1559e60b95e7c567032b602131fbd588f1497f47880aa68b",
                "sha256:71522656f0abace1d072b9e5481a48f07c138e00f079c38c8f883823f9c26bd7"
            ],
            "markers": "python_version < '3.10'",
            "version": "==8.5.0"
>>>>>>> 344e8275
        },
        "ipykernel": {
            "hashes": [
                "sha256:0e28273e290858393e86e152b104e5506a79c13d25b951ac6eca220051b4be60",
                "sha256:2b0987af43c0d4b62cecb13c592755f599f96f29aafe36c01731aaa96df30d39"
            ],
            "index": "pypi",
            "markers": "python_version >= '3.7'",
            "version": "==6.13.0"
        },
        "ipython": {
            "hashes": [
                "sha256:b13a1d6c1f5818bd388db53b7107d17454129a70de2b87481d555daede5eb49e",
                "sha256:b38c31e8fc7eff642fc7c597061fff462537cf2314e3225a19c906b7b0d8a345"
            ],
            "index": "pypi",
            "markers": "python_version >= '3.8'",
            "version": "==8.10.0"
        },
        "ipython-genutils": {
            "hashes": [
                "sha256:72dd37233799e619666c9f639a9da83c34013a73e8bbc79a7a6348d93c61fab8",
                "sha256:eb2e116e75ecef9d4d228fdc66af54269afa26ab4463042e33785b887c628ba8"
            ],
            "index": "pypi",
            "version": "==0.2.0"
        },
        "jedi": {
            "hashes": [
                "sha256:cf0496f3651bc65d7174ac1b7d043eff454892c708a87d1b683e57b569927ffd",
                "sha256:e983c654fe5c02867aef4cdfce5a2fbb4a50adc0af145f70504238f18ef5e7e0"
            ],
            "markers": "python_version >= '3.6'",
            "version": "==0.19.1"
        },
        "jinja2": {
            "hashes": [
                "sha256:4a3aee7acbbe7303aede8e9648d13b8bf88a429282aa6122a993f0ac800cb369",
                "sha256:bc5dd2abb727a5319567b7a813e6a2e7318c39f4f487cfe6c89c6f9c7d25197d"
            ],
            "index": "pypi",
            "markers": "python_version >= '3.7'",
            "version": "==3.1.4"
        },
        "jsonschema": {
            "hashes": [
                "sha256:d71497fef26351a33265337fa77ffeb82423f3ea21283cd9467bb03999266bc4",
                "sha256:fbadb6f8b144a8f8cf9f0b89ba94501d143e50411a1278633f56a7acf7fd5566"
            ],
            "markers": "python_version >= '3.8'",
            "version": "==4.23.0"
        },
        "jsonschema-specifications": {
            "hashes": [
                "sha256:48a76787b3e70f5ed53f1160d2b81f586e4ca6d1548c5de7085d1682674764cc",
                "sha256:87e4fdf3a94858b8a2ba2778d9ba57d8a9cafca7c7489c46ba0d30a8bc6a9c3c"
            ],
            "markers": "python_version >= '3.8'",
            "version": "==2023.12.1"
        },
        "jupyter-client": {
            "hashes": [
                "sha256:05d4ff6a0ade25138c6bb0fbeac7ddc26b5fe835e7dd816b64b4a45b931bdc0b",
                "sha256:404abe552540aff3527e66e16beb114b6b4ff58479d51a301f4eb9701e4f52ef"
            ],
            "index": "pypi",
            "markers": "python_version >= '3.7'",
            "version": "==7.3.1"
        },
        "jupyter-core": {
            "hashes": [
                "sha256:3815e80ec5272c0c19aad087a0d2775df2852cfca8f5a17069e99c9350cecff8",
                "sha256:c2909b9bc7dca75560a6c5ae78c34fd305ede31cd864da3c0d0bb2ed89aa9337"
            ],
            "index": "pypi",
            "markers": "python_version >= '3.7'",
            "version": "==4.11.2"
        },
        "jupyterlab-pygments": {
            "hashes": [
                "sha256:721aca4d9029252b11cfa9d185e5b5af4d54772bb8072f9b7036f4170054d35d",
                "sha256:841a89020971da1d8693f1a99997aefc5dc424bb1b251fd6322462a1b8842780"
            ],
            "markers": "python_version >= '3.8'",
            "version": "==0.3.0"
        },
        "markupsafe": {
            "hashes": [
                "sha256:0212a68688482dc52b2d45013df70d169f542b7394fc744c02a57374a4207003",
                "sha256:089cf3dbf0cd6c100f02945abeb18484bd1ee57a079aefd52cffd17fba910b88",
                "sha256:10c1bfff05d95783da83491be968e8fe789263689c02724e0c691933c52994f5",
                "sha256:33b74d289bd2f5e527beadcaa3f401e0df0a89927c1559c8566c066fa4248ab7",
                "sha256:3799351e2336dc91ea70b034983ee71cf2f9533cdff7c14c90ea126bfd95d65a",
                "sha256:3ce11ee3f23f79dbd06fb3d63e2f6af7b12db1d46932fe7bd8afa259a5996603",
                "sha256:421be9fbf0ffe9ffd7a378aafebbf6f4602d564d34be190fc19a193232fd12b1",
                "sha256:43093fb83d8343aac0b1baa75516da6092f58f41200907ef92448ecab8825135",
                "sha256:46d00d6cfecdde84d40e572d63735ef81423ad31184100411e6e3388d405e247",
                "sha256:4a33dea2b688b3190ee12bd7cfa29d39c9ed176bda40bfa11099a3ce5d3a7ac6",
                "sha256:4b9fe39a2ccc108a4accc2676e77da025ce383c108593d65cc909add5c3bd601",
                "sha256:56442863ed2b06d19c37f94d999035e15ee982988920e12a5b4ba29b62ad1f77",
                "sha256:671cd1187ed5e62818414afe79ed29da836dde67166a9fac6d435873c44fdd02",
                "sha256:694deca8d702d5db21ec83983ce0bb4b26a578e71fbdbd4fdcd387daa90e4d5e",
                "sha256:6a074d34ee7a5ce3effbc526b7083ec9731bb3cbf921bbe1d3005d4d2bdb3a63",
                "sha256:6d0072fea50feec76a4c418096652f2c3238eaa014b2f94aeb1d56a66b41403f",
                "sha256:6fbf47b5d3728c6aea2abb0589b5d30459e369baa772e0f37a0320185e87c980",
                "sha256:7f91197cc9e48f989d12e4e6fbc46495c446636dfc81b9ccf50bb0ec74b91d4b",
                "sha256:86b1f75c4e7c2ac2ccdaec2b9022845dbb81880ca318bb7a0a01fbf7813e3812",
                "sha256:8dc1c72a69aa7e082593c4a203dcf94ddb74bb5c8a731e4e1eb68d031e8498ff",
                "sha256:8e3dcf21f367459434c18e71b2a9532d96547aef8a871872a5bd69a715c15f96",
                "sha256:8e576a51ad59e4bfaac456023a78f6b5e6e7651dcd383bcc3e18d06f9b55d6d1",
                "sha256:96e37a3dc86e80bf81758c152fe66dbf60ed5eca3d26305edf01892257049925",
                "sha256:97a68e6ada378df82bc9f16b800ab77cbf4b2fada0081794318520138c088e4a",
                "sha256:99a2a507ed3ac881b975a2976d59f38c19386d128e7a9a18b7df6fff1fd4c1d6",
                "sha256:a49907dd8420c5685cfa064a1335b6754b74541bbb3706c259c02ed65b644b3e",
                "sha256:b09bf97215625a311f669476f44b8b318b075847b49316d3e28c08e41a7a573f",
                "sha256:b7bd98b796e2b6553da7225aeb61f447f80a1ca64f41d83612e6139ca5213aa4",
                "sha256:b87db4360013327109564f0e591bd2a3b318547bcef31b468a92ee504d07ae4f",
                "sha256:bcb3ed405ed3222f9904899563d6fc492ff75cce56cba05e32eff40e6acbeaa3",
                "sha256:d4306c36ca495956b6d568d276ac11fdd9c30a36f1b6eb928070dc5360b22e1c",
                "sha256:d5ee4f386140395a2c818d149221149c54849dfcfcb9f1debfe07a8b8bd63f9a",
                "sha256:dda30ba7e87fbbb7eab1ec9f58678558fd9a6b8b853530e176eabd064da81417",
                "sha256:e04e26803c9c3851c931eac40c695602c6295b8d432cbe78609649ad9bd2da8a",
                "sha256:e1c0b87e09fa55a220f058d1d49d3fb8df88fbfab58558f1198e08c1e1de842a",
                "sha256:e72591e9ecd94d7feb70c1cbd7be7b3ebea3f548870aa91e2732960fa4d57a37",
                "sha256:e8c843bbcda3a2f1e3c2ab25913c80a3c5376cd00c6e8c4a86a89a28c8dc5452",
                "sha256:efc1913fd2ca4f334418481c7e595c00aad186563bbc1ec76067848c7ca0a933",
                "sha256:f121a1420d4e173a5d96e47e9a0c0dcff965afdf1626d28de1460815f7c4ee7a",
                "sha256:fc7b548b17d238737688817ab67deebb30e8073c95749d55538ed473130ec0c7"
            ],
            "index": "pypi",
            "markers": "python_version >= '3.7'",
            "version": "==2.1.1"
        },
        "matplotlib-inline": {
            "hashes": [
                "sha256:8423b23ec666be3d16e16b60bdd8ac4e86e840ebd1dd11a30b9f117f2fa0ab90",
                "sha256:df192d39a4ff8f21b1895d72e6a13f5fcc5099f00fa84384e0ea28c2cc0653ca"
            ],
            "markers": "python_version >= '3.8'",
            "version": "==0.1.7"
        },
        "minio": {
            "hashes": [
                "sha256:1afdf01c1bc8b57ddd12d438e3e168d625465b56f4d1c2af7576744c688e84c6",
                "sha256:fcf8ac2cef310d5ddff2bef2c42f4e5a8bb546b87bca5bf8832135db054ca4e1"
            ],
            "index": "pypi",
            "version": "==7.1.15"
        },
        "mistune": {
            "hashes": [
                "sha256:0246113cb2492db875c6be56974a7c893333bf26cd92891c85f63151cee09d34",
                "sha256:bad7f5d431886fcbaf5f758118ecff70d31f75231b34024a1341120340a65ce8"
            ],
            "version": "==2.0.5"
        },
        "nbclient": {
            "hashes": [
                "sha256:2747ac9b385720d8a6c34f2f71e72cbe64aec6cadaadcc064a4df0b0e99c5874",
                "sha256:b80726fc1fb89a0e8f8be1e77e28d0026b1e8ed90bc143c8a0c7622e4f8cdd9e"
            ],
            "index": "pypi",
            "markers": "python_full_version >= '3.7.0'",
            "version": "==0.6.3"
        },
        "nbconvert": {
            "hashes": [
                "sha256:308c9648ebd20823cfd5af12202ac0ef5f8913fe35b51e72db28d2ca0f66a598",
                "sha256:8cc353e3e6a37cf9d8363997b9470fa0de5adda84063ed65a43d4d3de1bf37a9"
            ],
            "index": "pypi",
            "markers": "python_version >= '3.7'",
            "version": "==7.1.0"
        },
        "nbformat": {
            "hashes": [
                "sha256:0d6072aaec95dddc39735c144ee8bbc6589c383fb462e4058abc855348152dad",
                "sha256:44ba5ca6acb80c5d5a500f1e5b83ede8cbe364d5a495c4c8cf60aaf1ba656501"
            ],
            "index": "pypi",
            "markers": "python_version >= '3.7'",
            "version": "==5.4.0"
        },
        "nest-asyncio": {
            "hashes": [
                "sha256:6f172d5449aca15afd6c646851f4e31e02c598d553a667e38cafa997cfec55fe",
                "sha256:87af6efd6b5e897c81050477ef65c62e2b2f35d51703cae01aff2905b1852e1c"
            ],
            "markers": "python_version >= '3.5'",
            "version": "==1.6.0"
        },
        "packaging": {
            "hashes": [
                "sha256:026ed72c8ed3fcce5bf8950572258698927fd1dbda10a5e981cdf0ac37f4f002",
                "sha256:5b8f2217dbdbd2f7f384c41c628544e6d52f2d0f53c6d0c3ea61aa5d1d7ff124"
            ],
            "markers": "python_version >= '3.8'",
            "version": "==24.1"
        },
        "pandocfilters": {
            "hashes": [
                "sha256:002b4a555ee4ebc03f8b66307e287fa492e4a77b4ea14d3f934328297bb4939e",
                "sha256:93be382804a9cdb0a7267585f157e5d1731bbe5545a85b268d6f5fe6232de2bc"
            ],
            "markers": "python_version >= '2.7' and python_version not in '3.0, 3.1, 3.2, 3.3'",
            "version": "==1.5.1"
        },
        "papermill": {
            "hashes": [
                "sha256:81eb9aa3dbace9772cd6287f5af8deef64c6659d9ace0b2761db05068233bf77",
                "sha256:be12d2728989c0ae17b42fcb05b623500004e94b34f56bd153355ccebb84a59a"
            ],
            "index": "pypi",
            "markers": "python_version >= '3.6'",
            "version": "==2.3.4"
        },
        "parso": {
            "hashes": [
                "sha256:a418670a20291dacd2dddc80c377c5c3791378ee1e8d12bffc35420643d43f18",
                "sha256:eb3a7b58240fb99099a345571deecc0f9540ea5f4dd2fe14c2a99d6b281ab92d"
            ],
            "markers": "python_version >= '3.6'",
            "version": "==0.8.4"
        },
        "pexpect": {
            "hashes": [
                "sha256:7236d1e080e4936be2dc3e326cec0af72acf9212a7e1d060210e70a47e253523",
                "sha256:ee7d41123f3c9911050ea2c2dac107568dc43b2d3b0c7557a33212c398ead30f"
            ],
            "markers": "sys_platform != 'win32'",
            "version": "==4.9.0"
        },
        "pickleshare": {
            "hashes": [
                "sha256:87683d47965c1da65cdacaf31c8441d12b8044cdec9aca500cd78fc2c683afca",
                "sha256:9649af414d74d4df115d5d718f82acb59c9d418196b7b4290ed47a12ce62df56"
            ],
            "version": "==0.7.5"
        },
        "prompt-toolkit": {
            "hashes": [
                "sha256:859b283c50bde45f5f97829f77a4674d1c1fcd88539364f1b28a37805cfd89c0",
                "sha256:d8916d3f62a7b67ab353a952ce4ced6a1d2587dfe9ef8ebc30dd7c386751f289"
            ],
            "index": "pypi",
            "markers": "python_full_version >= '3.6.2'",
            "version": "==3.0.30"
        },
        "psutil": {
            "hashes": [
                "sha256:02b69001f44cc73c1c5279d02b30a817e339ceb258ad75997325e0e6169d8b35",
                "sha256:1287c2b95f1c0a364d23bc6f2ea2365a8d4d9b726a3be7294296ff7ba97c17f0",
                "sha256:1e7c870afcb7d91fdea2b37c24aeb08f98b6d67257a5cb0a8bc3ac68d0f1a68c",
                "sha256:21f1fb635deccd510f69f485b87433460a603919b45e2a324ad65b0cc74f8fb1",
                "sha256:33ea5e1c975250a720b3a6609c490db40dae5d83a4eb315170c4fe0d8b1f34b3",
                "sha256:34859b8d8f423b86e4385ff3665d3f4d94be3cdf48221fbe476e883514fdb71c",
                "sha256:5fd9a97c8e94059b0ef54a7d4baf13b405011176c3b6ff257c247cae0d560ecd",
                "sha256:6ec7588fb3ddaec7344a825afe298db83fe01bfaaab39155fa84cf1c0d6b13c3",
                "sha256:6ed2440ada7ef7d0d608f20ad89a04ec47d2d3ab7190896cd62ca5fc4fe08bf0",
                "sha256:8faae4f310b6d969fa26ca0545338b21f73c6b15db7c4a8d934a5482faa818f2",
                "sha256:a021da3e881cd935e64a3d0a20983bda0bb4cf80e4f74fa9bfcb1bc5785360c6",
                "sha256:a495580d6bae27291324fe60cea0b5a7c23fa36a7cd35035a16d93bdcf076b9d",
                "sha256:a9a3dbfb4de4f18174528d87cc352d1f788b7496991cca33c6996f40c9e3c92c",
                "sha256:c588a7e9b1173b6e866756dde596fd4cad94f9399daf99ad8c3258b3cb2b47a0",
                "sha256:e2e8d0054fc88153ca0544f5c4d554d42e33df2e009c4ff42284ac9ebdef4132",
                "sha256:fc8c9510cde0146432bbdb433322861ee8c3efbf8589865c8bf8d21cb30c4d14",
                "sha256:ffe7fc9b6b36beadc8c322f84e1caff51e8703b88eee1da46d1e3a6ae11b4fd0"
            ],
            "markers": "python_version >= '2.7' and python_version not in '3.0, 3.1, 3.2, 3.3, 3.4, 3.5'",
            "version": "==6.0.0"
        },
        "ptyprocess": {
            "hashes": [
                "sha256:4b41f3967fce3af57cc7e94b888626c18bf37a083e3651ca8feeb66d492fef35",
                "sha256:5c5d0a3b48ceee0b48485e0c26037c0acd7d29765ca3fbb5cb3831d347423220"
            ],
            "version": "==0.7.0"
        },
        "pure-eval": {
            "hashes": [
                "sha256:1db8e35b67b3d218d818ae653e27f06c3aa420901fa7b081ca98cbedc874e0d0",
                "sha256:5f4e983f40564c576c7c8635ae88db5956bb2229d7e9237d03b3c0b0190eaf42"
            ],
            "version": "==0.2.3"
        },
        "pygments": {
            "hashes": [
                "sha256:786ff802f32e91311bff3889f6e9a86e81505fe99f2735bb6d60ae0c5004f199",
                "sha256:b8e6aca0523f3ab76fee51799c488e38782ac06eafcf95e7ba832985c8e7b13a"
            ],
            "markers": "python_version >= '3.8'",
            "version": "==2.18.0"
        },
        "python-dateutil": {
            "hashes": [
                "sha256:37dd54208da7e1cd875388217d5e00ebd4179249f90fb72437e91a35459a0ad3",
                "sha256:a8b2bc7bffae282281c8140a97d3aa9c14da0b136dfe83f850eea9a5f7470427"
            ],
            "markers": "python_version >= '2.7' and python_version not in '3.0, 3.1, 3.2, 3.3'",
            "version": "==2.9.0.post0"
        },
        "pyyaml": {
            "hashes": [
                "sha256:01179a4a8559ab5de078078f37e5c1a30d76bb88519906844fd7bdea1b7729ff",
                "sha256:0833f8694549e586547b576dcfaba4a6b55b9e96098b36cdc7ebefe667dfed48",
                "sha256:0a9a2848a5b7feac301353437eb7d5957887edbf81d56e903999a75a3d743086",
                "sha256:0b69e4ce7a131fe56b7e4d770c67429700908fc0752af059838b1cfb41960e4e",
                "sha256:0ffe8360bab4910ef1b9e87fb812d8bc0a308b0d0eef8c8f44e0254ab3b07133",
                "sha256:11d8f3dd2b9c1207dcaf2ee0bbbfd5991f571186ec9cc78427ba5bd32afae4b5",
                "sha256:17e311b6c678207928d649faa7cb0d7b4c26a0ba73d41e99c4fff6b6c3276484",
                "sha256:1e2120ef853f59c7419231f3bf4e7021f1b936f6ebd222406c3b60212205d2ee",
                "sha256:1f71ea527786de97d1a0cc0eacd1defc0985dcf6b3f17bb77dcfc8c34bec4dc5",
                "sha256:23502f431948090f597378482b4812b0caae32c22213aecf3b55325e049a6c68",
                "sha256:24471b829b3bf607e04e88d79542a9d48bb037c2267d7927a874e6c205ca7e9a",
                "sha256:29717114e51c84ddfba879543fb232a6ed60086602313ca38cce623c1d62cfbf",
                "sha256:2e99c6826ffa974fe6e27cdb5ed0021786b03fc98e5ee3c5bfe1fd5015f42b99",
                "sha256:39693e1f8320ae4f43943590b49779ffb98acb81f788220ea932a6b6c51004d8",
                "sha256:3ad2a3decf9aaba3d29c8f537ac4b243e36bef957511b4766cb0057d32b0be85",
                "sha256:3b1fdb9dc17f5a7677423d508ab4f243a726dea51fa5e70992e59a7411c89d19",
                "sha256:41e4e3953a79407c794916fa277a82531dd93aad34e29c2a514c2c0c5fe971cc",
                "sha256:43fa96a3ca0d6b1812e01ced1044a003533c47f6ee8aca31724f78e93ccc089a",
                "sha256:50187695423ffe49e2deacb8cd10510bc361faac997de9efef88badc3bb9e2d1",
                "sha256:5ac9328ec4831237bec75defaf839f7d4564be1e6b25ac710bd1a96321cc8317",
                "sha256:5d225db5a45f21e78dd9358e58a98702a0302f2659a3c6cd320564b75b86f47c",
                "sha256:6395c297d42274772abc367baaa79683958044e5d3835486c16da75d2a694631",
                "sha256:688ba32a1cffef67fd2e9398a2efebaea461578b0923624778664cc1c914db5d",
                "sha256:68ccc6023a3400877818152ad9a1033e3db8625d899c72eacb5a668902e4d652",
                "sha256:70b189594dbe54f75ab3a1acec5f1e3faa7e8cf2f1e08d9b561cb41b845f69d5",
                "sha256:797b4f722ffa07cc8d62053e4cff1486fa6dc094105d13fea7b1de7d8bf71c9e",
                "sha256:7c36280e6fb8385e520936c3cb3b8042851904eba0e58d277dca80a5cfed590b",
                "sha256:7e7401d0de89a9a855c839bc697c079a4af81cf878373abd7dc625847d25cbd8",
                "sha256:80bab7bfc629882493af4aa31a4cfa43a4c57c83813253626916b8c7ada83476",
                "sha256:82d09873e40955485746739bcb8b4586983670466c23382c19cffecbf1fd8706",
                "sha256:8388ee1976c416731879ac16da0aff3f63b286ffdd57cdeb95f3f2e085687563",
                "sha256:8824b5a04a04a047e72eea5cec3bc266db09e35de6bdfe34c9436ac5ee27d237",
                "sha256:8b9c7197f7cb2738065c481a0461e50ad02f18c78cd75775628afb4d7137fb3b",
                "sha256:9056c1ecd25795207ad294bcf39f2db3d845767be0ea6e6a34d856f006006083",
                "sha256:936d68689298c36b53b29f23c6dbb74de12b4ac12ca6cfe0e047bedceea56180",
                "sha256:9b22676e8097e9e22e36d6b7bda33190d0d400f345f23d4065d48f4ca7ae0425",
                "sha256:a4d3091415f010369ae4ed1fc6b79def9416358877534caf6a0fdd2146c87a3e",
                "sha256:a8786accb172bd8afb8be14490a16625cbc387036876ab6ba70912730faf8e1f",
                "sha256:a9f8c2e67970f13b16084e04f134610fd1d374bf477b17ec1599185cf611d725",
                "sha256:bc2fa7c6b47d6bc618dd7fb02ef6fdedb1090ec036abab80d4681424b84c1183",
                "sha256:c70c95198c015b85feafc136515252a261a84561b7b1d51e3384e0655ddf25ab",
                "sha256:cc1c1159b3d456576af7a3e4d1ba7e6924cb39de8f67111c735f6fc832082774",
                "sha256:ce826d6ef20b1bc864f0a68340c8b3287705cae2f8b4b1d932177dcc76721725",
                "sha256:d584d9ec91ad65861cc08d42e834324ef890a082e591037abe114850ff7bbc3e",
                "sha256:d7fded462629cfa4b685c5416b949ebad6cec74af5e2d42905d41e257e0869f5",
                "sha256:d84a1718ee396f54f3a086ea0a66d8e552b2ab2017ef8b420e92edbc841c352d",
                "sha256:d8e03406cac8513435335dbab54c0d385e4a49e4945d2909a581c83647ca0290",
                "sha256:e10ce637b18caea04431ce14fabcf5c64a1c61ec9c56b071a4b7ca131ca52d44",
                "sha256:ec031d5d2feb36d1d1a24380e4db6d43695f3748343d99434e6f5f9156aaa2ed",
                "sha256:ef6107725bd54b262d6dedcc2af448a266975032bc85ef0172c5f059da6325b4",
                "sha256:efdca5630322a10774e8e98e1af481aad470dd62c3170801852d752aa7a783ba",
                "sha256:f753120cb8181e736c57ef7636e83f31b9c0d1722c516f7e86cf15b7aa57ff12",
                "sha256:ff3824dc5261f50c9b0dfb3be22b4567a6f938ccce4587b38952d85fd9e9afe4"
            ],
            "markers": "python_version >= '3.8'",
            "version": "==6.0.2"
        },
        "pyzmq": {
            "hashes": [
                "sha256:0108358dab8c6b27ff6b985c2af4b12665c1bc659648284153ee501000f5c107",
                "sha256:07bec1a1b22dacf718f2c0e71b49600bb6a31a88f06527dfd0b5aababe3fa3f7",
                "sha256:0e8f482c44ccb5884bf3f638f29bea0f8dc68c97e38b2061769c4cb697f6140d",
                "sha256:0ec91f1bad66f3ee8c6deb65fa1fe418e8ad803efedd69c35f3b5502f43bd1dc",
                "sha256:0f14cffd32e9c4c73da66db97853a6aeceaac34acdc0fae9e5bbc9370281864c",
                "sha256:15975747462ec49fdc863af906bab87c43b2491403ab37a6d88410635786b0f4",
                "sha256:1724117bae69e091309ffb8255412c4651d3f6355560d9af312d547f6c5bc8b8",
                "sha256:1a7c280185c4da99e0cc06c63bdf91f5b0b71deb70d8717f0ab870a43e376db8",
                "sha256:1b7928bb7580736ffac5baf814097be342ba08d3cfdfb48e52773ec959572287",
                "sha256:2032d9cb994ce3b4cba2b8dfae08c7e25bc14ba484c770d4d3be33c27de8c45b",
                "sha256:20e7eeb1166087db636c06cae04a1ef59298627f56fb17da10528ab52a14c87f",
                "sha256:216f5d7dbb67166759e59b0479bca82b8acf9bed6015b526b8eb10143fb08e77",
                "sha256:28b119ba97129d3001673a697b7cce47fe6de1f7255d104c2f01108a5179a066",
                "sha256:3104f4b084ad5d9c0cb87445cc8cfd96bba710bef4a66c2674910127044df209",
                "sha256:3e6192dbcefaaa52ed81be88525a54a445f4b4fe2fffcae7fe40ebb58bd06bfd",
                "sha256:42d4f97b9795a7aafa152a36fe2ad44549b83a743fd3e77011136def512e6c2a",
                "sha256:44e706bac34e9f50779cb8c39f10b53a4d15aebb97235643d3112ac20bd577b4",
                "sha256:47b11a729d61a47df56346283a4a800fa379ae6a85870d5a2e1e4956c828eedc",
                "sha256:4854f9edc5208f63f0841c0c667260ae8d6846cfa233c479e29fdc85d42ebd58",
                "sha256:48f721f070726cd2a6e44f3c33f8ee4b24188e4b816e6dd8ba542c8c3bb5b246",
                "sha256:52afb0ac962963fff30cf1be775bc51ae083ef4c1e354266ab20e5382057dd62",
                "sha256:54d8b9c5e288362ec8595c1d98666d36f2070fd0c2f76e2b3c60fbad9bd76227",
                "sha256:5bd3d7dfd9cd058eb68d9a905dec854f86649f64d4ddf21f3ec289341386c44b",
                "sha256:613010b5d17906c4367609e6f52e9a2595e35d5cc27d36ff3f1b6fa6e954d944",
                "sha256:624321120f7e60336be8ec74a172ae7fba5c3ed5bf787cc85f7e9986c9e0ebc2",
                "sha256:65c94410b5a8355cfcf12fd600a313efee46ce96a09e911ea92cf2acf6708804",
                "sha256:6640f83df0ae4ae1104d4c62b77e9ef39be85ebe53f636388707d532bee2b7b8",
                "sha256:687700f8371643916a1d2c61f3fdaa630407dd205c38afff936545d7b7466066",
                "sha256:77c2713faf25a953c69cf0f723d1b7dd83827b0834e6c41e3fb3bbc6765914a1",
                "sha256:78068e8678ca023594e4a0ab558905c1033b2d3e806a0ad9e3094e231e115a33",
                "sha256:7a23ccc1083c260fa9685c93e3b170baba45aeed4b524deb3f426b0c40c11639",
                "sha256:7abddb2bd5489d30ffeb4b93a428130886c171b4d355ccd226e83254fcb6b9ef",
                "sha256:80093b595921eed1a2cead546a683b9e2ae7f4a4592bb2ab22f70d30174f003a",
                "sha256:8242543c522d84d033fe79be04cb559b80d7eb98ad81b137ff7e0a9020f00ace",
                "sha256:838812c65ed5f7c2bd11f7b098d2e5d01685a3f6d1f82849423b570bae698c00",
                "sha256:83ea1a398f192957cb986d9206ce229efe0ee75e3c6635baff53ddf39bd718d5",
                "sha256:8421aa8c9b45ea608c205db9e1c0c855c7e54d0e9c2c2f337ce024f6843cab3b",
                "sha256:858375573c9225cc8e5b49bfac846a77b696b8d5e815711b8d4ba3141e6e8879",
                "sha256:86de64468cad9c6d269f32a6390e210ca5ada568c7a55de8e681ca3b897bb340",
                "sha256:87f7ac99b15270db8d53f28c3c7b968612993a90a5cf359da354efe96f5372b4",
                "sha256:8bad8210ad4df68c44ff3685cca3cda448ee46e20d13edcff8909eba6ec01ca4",
                "sha256:8bb4af15f305056e95ca1bd086239b9ebc6ad55e9f49076d27d80027f72752f6",
                "sha256:8c78bfe20d4c890cb5580a3b9290f700c570e167d4cdcc55feec07030297a5e3",
                "sha256:8f3f3154fde2b1ff3aa7b4f9326347ebc89c8ef425ca1db8f665175e6d3bd42f",
                "sha256:94010bd61bc168c103a5b3b0f56ed3b616688192db7cd5b1d626e49f28ff51b3",
                "sha256:941fab0073f0a54dc33d1a0460cb04e0d85893cb0c5e1476c785000f8b359409",
                "sha256:9dca7c3956b03b7663fac4d150f5e6d4f6f38b2462c1e9afd83bcf7019f17913",
                "sha256:a180dbd5ea5d47c2d3b716d5c19cc3fb162d1c8db93b21a1295d69585bfddac1",
                "sha256:a2712aee7b3834ace51738c15d9ee152cc5a98dc7d57dd93300461b792ab7b43",
                "sha256:a435ef8a3bd95c8a2d316d6e0ff70d0db524f6037411652803e118871d703333",
                "sha256:abb756147314430bee5d10919b8493c0ccb109ddb7f5dfd2fcd7441266a25b75",
                "sha256:abe6eb10122f0d746a0d510c2039ae8edb27bc9af29f6d1b05a66cc2401353ff",
                "sha256:acbd0a6d61cc954b9f535daaa9ec26b0a60a0d4353c5f7c1438ebc88a359a47e",
                "sha256:ae08ac90aa8fa14caafc7a6251bd218bf6dac518b7bff09caaa5e781119ba3f2",
                "sha256:ae61446166983c663cee42c852ed63899e43e484abf080089f771df4b9d272ef",
                "sha256:afe1f3bc486d0ce40abb0a0c9adb39aed3bbac36ebdc596487b0cceba55c21c1",
                "sha256:b946da90dc2799bcafa682692c1d2139b2a96ec3c24fa9fc6f5b0da782675330",
                "sha256:b947e264f0e77d30dcbccbb00f49f900b204b922eb0c3a9f0afd61aaa1cedc3d",
                "sha256:bb5635c851eef3a7a54becde6da99485eecf7d068bd885ac8e6d173c4ecd68b0",
                "sha256:bcbebd369493d68162cddb74a9c1fcebd139dfbb7ddb23d8f8e43e6c87bac3a6",
                "sha256:c31805d2c8ade9b11feca4674eee2b9cce1fec3e8ddb7bbdd961a09dc76a80ea",
                "sha256:c8840f064b1fb377cffd3efeaad2b190c14d4c8da02316dae07571252d20b31f",
                "sha256:ccb94342d13e3bf3ffa6e62f95b5e3f0bc6bfa94558cb37f4b3d09d6feb536ff",
                "sha256:d66689e840e75221b0b290b0befa86f059fb35e1ee6443bce51516d4d61b6b99",
                "sha256:dabf1a05318d95b1537fd61d9330ef4313ea1216eea128a17615038859da3b3b",
                "sha256:db03704b3506455d86ec72c3358a779e9b1d07b61220dfb43702b7b668edcd0d",
                "sha256:de4217b9eb8b541cf2b7fde4401ce9d9a411cc0af85d410f9d6f4333f43640be",
                "sha256:df0841f94928f8af9c7a1f0aaaffba1fb74607af023a152f59379c01c53aee58",
                "sha256:dfb992dbcd88d8254471760879d48fb20836d91baa90f181c957122f9592b3dc",
                "sha256:e7e66b4e403c2836ac74f26c4b65d8ac0ca1eef41dfcac2d013b7482befaad83",
                "sha256:e8012bce6836d3f20a6c9599f81dfa945f433dab4dbd0c4917a6fb1f998ab33d",
                "sha256:f01de4ec083daebf210531e2cca3bdb1608dbbbe00a9723e261d92087a1f6ebc",
                "sha256:f0d945a85b70da97ae86113faf9f1b9294efe66bd4a5d6f82f2676d567338b66",
                "sha256:fa0ae3275ef706c0309556061185dd0e4c4cd3b7d6f67ae617e4e677c7a41e2e"
            ],
            "index": "pypi",
            "markers": "python_version >= '3.6'",
            "version": "==24.0.1"
        },
        "referencing": {
            "hashes": [
                "sha256:25b42124a6c8b632a425174f24087783efb348a6f1e0008e63cd4466fedf703c",
                "sha256:eda6d3234d62814d1c64e305c1331c9a3a6132da475ab6382eaa997b21ee75de"
            ],
            "markers": "python_version >= '3.8'",
            "version": "==0.35.1"
        },
        "requests": {
            "hashes": [
                "sha256:58cd2187c01e70e6e26505bca751777aa9f2ee0b7f4300988b709f44e013003f",
                "sha256:942c5a758f98d790eaed1a29cb6eefc7ffb0d1cf7af05c3d2791656dbd6ad1e1"
            ],
            "index": "pypi",
            "markers": "python_version >= '3.7'",
            "version": "==2.31.0"
        },
        "rpds-py": {
            "hashes": [
                "sha256:06db23d43f26478303e954c34c75182356ca9aa7797d22c5345b16871ab9c45c",
                "sha256:0e13e6952ef264c40587d510ad676a988df19adea20444c2b295e536457bc585",
                "sha256:11ef6ce74616342888b69878d45e9f779b95d4bd48b382a229fe624a409b72c5",
                "sha256:1259c7b3705ac0a0bd38197565a5d603218591d3f6cee6e614e380b6ba61c6f6",
                "sha256:18d7585c463087bddcfa74c2ba267339f14f2515158ac4db30b1f9cbdb62c8ef",
                "sha256:1e0f80b739e5a8f54837be5d5c924483996b603d5502bfff79bf33da06164ee2",
                "sha256:1e5f3cd7397c8f86c8cc72d5a791071431c108edd79872cdd96e00abd8497d29",
                "sha256:220002c1b846db9afd83371d08d239fdc865e8f8c5795bbaec20916a76db3318",
                "sha256:22e6c9976e38f4d8c4a63bd8a8edac5307dffd3ee7e6026d97f3cc3a2dc02a0b",
                "sha256:238a2d5b1cad28cdc6ed15faf93a998336eb041c4e440dd7f902528b8891b399",
                "sha256:2580b0c34583b85efec8c5c5ec9edf2dfe817330cc882ee972ae650e7b5ef739",
                "sha256:28527c685f237c05445efec62426d285e47a58fb05ba0090a4340b73ecda6dee",
                "sha256:2cf126d33a91ee6eedc7f3197b53e87a2acdac63602c0f03a02dd69e4b138174",
                "sha256:338ca4539aad4ce70a656e5187a3a31c5204f261aef9f6ab50e50bcdffaf050a",
                "sha256:39ed0d010457a78f54090fafb5d108501b5aa5604cc22408fc1c0c77eac14344",
                "sha256:3ad0fda1635f8439cde85c700f964b23ed5fc2d28016b32b9ee5fe30da5c84e2",
                "sha256:3d2b1ad682a3dfda2a4e8ad8572f3100f95fad98cb99faf37ff0ddfe9cbf9d03",
                "sha256:3d61339e9f84a3f0767b1995adfb171a0d00a1185192718a17af6e124728e0f5",
                "sha256:3fde368e9140312b6e8b6c09fb9f8c8c2f00999d1823403ae90cc00480221b22",
                "sha256:40ce74fc86ee4645d0a225498d091d8bc61f39b709ebef8204cb8b5a464d3c0e",
                "sha256:49a8063ea4296b3a7e81a5dfb8f7b2d73f0b1c20c2af401fb0cdf22e14711a96",
                "sha256:4a1f1d51eccb7e6c32ae89243cb352389228ea62f89cd80823ea7dd1b98e0b91",
                "sha256:4b16aa0107ecb512b568244ef461f27697164d9a68d8b35090e9b0c1c8b27752",
                "sha256:4f1ed4749a08379555cebf4650453f14452eaa9c43d0a95c49db50c18b7da075",
                "sha256:4fe84294c7019456e56d93e8ababdad5a329cd25975be749c3f5f558abb48253",
                "sha256:50eccbf054e62a7b2209b28dc7a22d6254860209d6753e6b78cfaeb0075d7bee",
                "sha256:514b3293b64187172bc77c8fb0cdae26981618021053b30d8371c3a902d4d5ad",
                "sha256:54b43a2b07db18314669092bb2de584524d1ef414588780261e31e85846c26a5",
                "sha256:55fea87029cded5df854ca7e192ec7bdb7ecd1d9a3f63d5c4eb09148acf4a7ce",
                "sha256:569b3ea770c2717b730b61998b6c54996adee3cef69fc28d444f3e7920313cf7",
                "sha256:56e27147a5a4c2c21633ff8475d185734c0e4befd1c989b5b95a5d0db699b21b",
                "sha256:57eb94a8c16ab08fef6404301c38318e2c5a32216bf5de453e2714c964c125c8",
                "sha256:5a35df9f5548fd79cb2f52d27182108c3e6641a4feb0f39067911bf2adaa3e57",
                "sha256:5a8c94dad2e45324fc74dce25e1645d4d14df9a4e54a30fa0ae8bad9a63928e3",
                "sha256:5b4f105deeffa28bbcdff6c49b34e74903139afa690e35d2d9e3c2c2fba18cec",
                "sha256:5c1dc0f53856b9cc9a0ccca0a7cc61d3d20a7088201c0937f3f4048c1718a209",
                "sha256:614fdafe9f5f19c63ea02817fa4861c606a59a604a77c8cdef5aa01d28b97921",
                "sha256:617c7357272c67696fd052811e352ac54ed1d9b49ab370261a80d3b6ce385045",
                "sha256:65794e4048ee837494aea3c21a28ad5fc080994dfba5b036cf84de37f7ad5074",
                "sha256:6632f2d04f15d1bd6fe0eedd3b86d9061b836ddca4c03d5cf5c7e9e6b7c14580",
                "sha256:6c8ef2ebf76df43f5750b46851ed1cdf8f109d7787ca40035fe19fbdc1acc5a7",
                "sha256:758406267907b3781beee0f0edfe4a179fbd97c0be2e9b1154d7f0a1279cf8e5",
                "sha256:7e60cb630f674a31f0368ed32b2a6b4331b8350d67de53c0359992444b116dd3",
                "sha256:89c19a494bf3ad08c1da49445cc5d13d8fefc265f48ee7e7556839acdacf69d0",
                "sha256:8a86a9b96070674fc88b6f9f71a97d2c1d3e5165574615d1f9168ecba4cecb24",
                "sha256:8bc7690f7caee50b04a79bf017a8d020c1f48c2a1077ffe172abec59870f1139",
                "sha256:8d7919548df3f25374a1f5d01fbcd38dacab338ef5f33e044744b5c36729c8db",
                "sha256:9426133526f69fcaba6e42146b4e12d6bc6c839b8b555097020e2b78ce908dcc",
                "sha256:9824fb430c9cf9af743cf7aaf6707bf14323fb51ee74425c380f4c846ea70789",
                "sha256:9bb4a0d90fdb03437c109a17eade42dfbf6190408f29b2744114d11586611d6f",
                "sha256:9bc2d153989e3216b0559251b0c260cfd168ec78b1fac33dd485750a228db5a2",
                "sha256:9d35cef91e59ebbeaa45214861874bc6f19eb35de96db73e467a8358d701a96c",
                "sha256:a1862d2d7ce1674cffa6d186d53ca95c6e17ed2b06b3f4c476173565c862d232",
                "sha256:a84ab91cbe7aab97f7446652d0ed37d35b68a465aeef8fc41932a9d7eee2c1a6",
                "sha256:aa7f429242aae2947246587d2964fad750b79e8c233a2367f71b554e9447949c",
                "sha256:aa9a0521aeca7d4941499a73ad7d4f8ffa3d1affc50b9ea11d992cd7eff18a29",
                "sha256:ac2f4f7a98934c2ed6505aead07b979e6f999389f16b714448fb39bbaa86a489",
                "sha256:ae94bd0b2f02c28e199e9bc51485d0c5601f58780636185660f86bf80c89af94",
                "sha256:af0fc424a5842a11e28956e69395fbbeab2c97c42253169d87e90aac2886d751",
                "sha256:b2a5db5397d82fa847e4c624b0c98fe59d2d9b7cf0ce6de09e4d2e80f8f5b3f2",
                "sha256:b4c29cbbba378759ac5786730d1c3cb4ec6f8ababf5c42a9ce303dc4b3d08cda",
                "sha256:b74b25f024b421d5859d156750ea9a65651793d51b76a2e9238c05c9d5f203a9",
                "sha256:b7f19250ceef892adf27f0399b9e5afad019288e9be756d6919cb58892129f51",
                "sha256:b80d4a7900cf6b66bb9cee5c352b2d708e29e5a37fe9bf784fa97fc11504bf6c",
                "sha256:b8c00a3b1e70c1d3891f0db1b05292747f0dbcfb49c43f9244d04c70fbc40eb8",
                "sha256:bb273176be34a746bdac0b0d7e4e2c467323d13640b736c4c477881a3220a989",
                "sha256:c3c20f0ddeb6e29126d45f89206b8291352b8c5b44384e78a6499d68b52ae511",
                "sha256:c3e130fd0ec56cb76eb49ef52faead8ff09d13f4527e9b0c400307ff72b408e1",
                "sha256:c52d3f2f82b763a24ef52f5d24358553e8403ce05f893b5347098014f2d9eff2",
                "sha256:c6377e647bbfd0a0b159fe557f2c6c602c159fc752fa316572f012fc0bf67150",
                "sha256:c638144ce971df84650d3ed0096e2ae7af8e62ecbbb7b201c8935c370df00a2c",
                "sha256:ce9845054c13696f7af7f2b353e6b4f676dab1b4b215d7fe5e05c6f8bb06f965",
                "sha256:cf258ede5bc22a45c8e726b29835b9303c285ab46fc7c3a4cc770736b5304c9f",
                "sha256:d0a26ffe9d4dd35e4dfdd1e71f46401cff0181c75ac174711ccff0459135fa58",
                "sha256:d0b67d87bb45ed1cd020e8fbf2307d449b68abc45402fe1a4ac9e46c3c8b192b",
                "sha256:d20277fd62e1b992a50c43f13fbe13277a31f8c9f70d59759c88f644d66c619f",
                "sha256:d454b8749b4bd70dd0a79f428731ee263fa6995f83ccb8bada706e8d1d3ff89d",
                "sha256:d4c7d1a051eeb39f5c9547e82ea27cbcc28338482242e3e0b7768033cb083821",
                "sha256:d72278a30111e5b5525c1dd96120d9e958464316f55adb030433ea905866f4de",
                "sha256:d72a210824facfdaf8768cf2d7ca25a042c30320b3020de2fa04640920d4e121",
                "sha256:d807dc2051abe041b6649681dce568f8e10668e3c1c6543ebae58f2d7e617855",
                "sha256:dbe982f38565bb50cb7fb061ebf762c2f254ca3d8c20d4006878766e84266272",
                "sha256:dcedf0b42bcb4cfff4101d7771a10532415a6106062f005ab97d1d0ab5681c60",
                "sha256:deb62214c42a261cb3eb04d474f7155279c1a8a8c30ac89b7dcb1721d92c3c02",
                "sha256:def7400461c3a3f26e49078302e1c1b38f6752342c77e3cf72ce91ca69fb1bc1",
                "sha256:df3de6b7726b52966edf29663e57306b23ef775faf0ac01a3e9f4012a24a4140",
                "sha256:e1940dae14e715e2e02dfd5b0f64a52e8374a517a1e531ad9412319dc3ac7879",
                "sha256:e4df1e3b3bec320790f699890d41c59d250f6beda159ea3c44c3f5bac1976940",
                "sha256:e6900ecdd50ce0facf703f7a00df12374b74bbc8ad9fe0f6559947fb20f82364",
                "sha256:ea438162a9fcbee3ecf36c23e6c68237479f89f962f82dae83dc15feeceb37e4",
                "sha256:eb851b7df9dda52dc1415ebee12362047ce771fc36914586b2e9fcbd7d293b3e",
                "sha256:ec31a99ca63bf3cd7f1a5ac9fe95c5e2d060d3c768a09bc1d16e235840861420",
                "sha256:f0475242f447cc6cb8a9dd486d68b2ef7fbee84427124c232bff5f63b1fe11e5",
                "sha256:f2fbf7db2012d4876fb0d66b5b9ba6591197b0f165db8d99371d976546472a24",
                "sha256:f60012a73aa396be721558caa3a6fd49b3dd0033d1675c6d59c4502e870fcf0c",
                "sha256:f8e604fe73ba048c06085beaf51147eaec7df856824bfe7b98657cf436623daf",
                "sha256:f90a4cd061914a60bd51c68bcb4357086991bd0bb93d8aa66a6da7701370708f",
                "sha256:f918a1a130a6dfe1d7fe0f105064141342e7dd1611f2e6a21cd2f5c8cb1cfb3e",
                "sha256:fa518bcd7600c584bf42e6617ee8132869e877db2f76bcdc281ec6a4113a53ab",
                "sha256:faefcc78f53a88f3076b7f8be0a8f8d35133a3ecf7f3770895c25f8813460f08",
                "sha256:fcaeb7b57f1a1e071ebd748984359fef83ecb026325b9d4ca847c95bc7311c92",
                "sha256:fd2d84f40633bc475ef2d5490b9c19543fbf18596dcb1b291e3a12ea5d722f7a",
                "sha256:fdfc3a892927458d98f3d55428ae46b921d1f7543b89382fdb483f5640daaec8"
            ],
            "markers": "python_version >= '3.8'",
            "version": "==0.20.0"
        },
        "six": {
            "hashes": [
                "sha256:1e61c37477a1626458e36f7b1d82aa5c9b094fa4802892072e49de9c60c4c926",
                "sha256:8abb2f1d86890a2dfb989f9a77cfcfd3e47c2a354b01111771326f8aa26e0254"
            ],
            "markers": "python_version >= '2.7' and python_version not in '3.0, 3.1, 3.2, 3.3'",
            "version": "==1.16.0"
        },
        "soupsieve": {
            "hashes": [
                "sha256:e2e68417777af359ec65daac1057404a3c8a5455bb8abc36f1a9866ab1a51abb",
                "sha256:e72c4ff06e4fb6e4b5a9f0f55fe6e81514581fca1515028625d0f299c602ccc9"
            ],
            "markers": "python_version >= '3.8'",
            "version": "==2.6"
        },
        "stack-data": {
            "hashes": [
                "sha256:836a778de4fec4dcd1dcd89ed8abff8a221f58308462e1c4aa2a3cf30148f0b9",
                "sha256:d5558e0c25a4cb0853cddad3d77da9891a08cb85dd9f9f91b9f8cd66e511e695"
            ],
            "version": "==0.6.3"
        },
        "tenacity": {
            "hashes": [
                "sha256:807f37ca97d62aa361264d497b0e31e92b8027044942bfa756160d908320d73b",
                "sha256:93de0c98785b27fcf659856aa9f54bfbd399e29969b0621bc7f762bd441b4539"
            ],
            "markers": "python_version >= '3.8'",
            "version": "==9.0.0"
        },
        "textwrap3": {
            "hashes": [
                "sha256:5008eeebdb236f6303dcd68f18b856d355f6197511d952ba74bc75e40e0c3414",
                "sha256:bf5f4c40faf2a9ff00a9e0791fed5da7415481054cef45bb4a3cfb1f69044ae0"
            ],
            "version": "==0.9.2"
        },
        "tinycss2": {
            "hashes": [
                "sha256:152f9acabd296a8375fbca5b84c961ff95971fcfc32e79550c8df8e29118c54d",
                "sha256:54a8dbdffb334d536851be0226030e9505965bb2f30f21a4a82c55fb2a80fae7"
            ],
            "markers": "python_version >= '3.8'",
            "version": "==1.3.0"
        },
        "tornado": {
            "hashes": [
                "sha256:1bd19ca6c16882e4d37368e0152f99c099bad93e0950ce55e71daed74045908f",
                "sha256:22d3c2fa10b5793da13c807e6fc38ff49a4f6e1e3868b0a6f4164768bb8e20f5",
                "sha256:502fba735c84450974fec147340016ad928d29f1e91f49be168c0a4c18181e1d",
                "sha256:65ceca9500383fbdf33a98c0087cb975b2ef3bfb874cb35b8de8740cf7f41bd3",
                "sha256:71a8db65160a3c55d61839b7302a9a400074c9c753040455494e2af74e2501f2",
                "sha256:7ac51f42808cca9b3613f51ffe2a965c8525cb1b00b7b2d56828b8045354f76a",
                "sha256:7d01abc57ea0dbb51ddfed477dfe22719d376119844e33c661d873bf9c0e4a16",
                "sha256:805d507b1f588320c26f7f097108eb4023bbaa984d63176d1652e184ba24270a",
                "sha256:9dc4444c0defcd3929d5c1eb5706cbe1b116e762ff3e0deca8b715d14bf6ec17",
                "sha256:ceb917a50cd35882b57600709dd5421a418c29ddc852da8bcdab1f0db33406b0",
                "sha256:e7d8db41c0181c80d76c982aacc442c0783a2c54d6400fe028954201a2e032fe"
            ],
            "index": "pypi",
            "markers": "python_version >= '3.8'",
            "version": "==6.3.3"
        },
        "tqdm": {
            "hashes": [
                "sha256:90279a3770753eafc9194a0364852159802111925aa30eb3f9d85b0e805ac7cd",
                "sha256:e1020aef2e5096702d8a025ac7d16b1577279c9d63f8375b63083e9a5f0fcbad"
            ],
            "markers": "python_version >= '3.7'",
            "version": "==4.66.5"
        },
        "traitlets": {
            "hashes": [
                "sha256:059f456c5a7c1c82b98c2e8c799f39c9b8128f6d0d46941ee118daace9eb70c7",
                "sha256:2d313cc50a42cd6c277e7d7dc8d4d7fedd06a2c215f78766ae7b1a66277e0033"
            ],
            "index": "pypi",
            "markers": "python_version >= '3.7'",
            "version": "==5.1.1"
        },
        "urllib3": {
            "hashes": [
                "sha256:34b97092d7e0a3a8cf7cd10e386f401b3737364026c45e622aa02903dffe0f07",
                "sha256:f8ecc1bba5667413457c529ab955bf8c67b45db799d159066261719e328580a0"
            ],
            "index": "pypi",
            "markers": "python_version >= '2.7' and python_version not in '3.0, 3.1, 3.2, 3.3, 3.4, 3.5'",
            "version": "==1.26.18"
        },
        "wcwidth": {
            "hashes": [
                "sha256:3da69048e4540d84af32131829ff948f1e022c1c6bdb8d6102117aac784f6859",
                "sha256:72ea0c06399eb286d978fdedb6923a9eb47e1c486ce63e9b4e64fc18303972b5"
            ],
            "version": "==0.2.13"
        },
        "webencodings": {
            "hashes": [
                "sha256:a0af1213f3c2226497a97e2b3aa01a7e4bee4f403f95be16fc9acd2947514a78",
                "sha256:b36a1c245f2d304965eb4e0a82848379241dc04b865afcc4aab16748587e1923"
            ],
            "version": "==0.5.1"
        },
        "zipp": {
            "hashes": [
<<<<<<< HEAD
                "sha256:0145e43d89664cfe1a2e533adc75adafed82fe2da404b4bbb6b026c0157bdb31",
                "sha256:58da6168be89f0be59beb194da1250516fdaa062ccebd30127ac65d30045e10d"
            ],
            "markers": "python_version >= '3.8'",
            "version": "==3.20.0"
=======
                "sha256:a817ac80d6cf4b23bf7f2828b7cabf326f15a001bea8b1f9b49631780ba28350",
                "sha256:bc9eb26f4506fda01b81bcde0ca78103b6e62f991b381fec825435c836edbc29"
            ],
            "markers": "python_version >= '3.8'",
            "version": "==3.20.2"
>>>>>>> 344e8275
        }
    },
    "develop": {}
}<|MERGE_RESOLUTION|>--- conflicted
+++ resolved
@@ -250,19 +250,11 @@
         },
         "importlib-metadata": {
             "hashes": [
-<<<<<<< HEAD
-                "sha256:66f342cc6ac9818fc6ff340576acd24d65ba0b3efabb2b4ac08b598965a4a2f1",
-                "sha256:9a547d3bc3608b025f93d403fdd1aae741c24fbb8314df4b155675742ce303c5"
-            ],
-            "markers": "python_version < '3.10'",
-            "version": "==8.4.0"
-=======
                 "sha256:45e54197d28b7a7f1559e60b95e7c567032b602131fbd588f1497f47880aa68b",
                 "sha256:71522656f0abace1d072b9e5481a48f07c138e00f079c38c8f883823f9c26bd7"
             ],
             "markers": "python_version < '3.10'",
             "version": "==8.5.0"
->>>>>>> 344e8275
         },
         "ipykernel": {
             "hashes": [
@@ -936,19 +928,11 @@
         },
         "zipp": {
             "hashes": [
-<<<<<<< HEAD
-                "sha256:0145e43d89664cfe1a2e533adc75adafed82fe2da404b4bbb6b026c0157bdb31",
-                "sha256:58da6168be89f0be59beb194da1250516fdaa062ccebd30127ac65d30045e10d"
-            ],
-            "markers": "python_version >= '3.8'",
-            "version": "==3.20.0"
-=======
                 "sha256:a817ac80d6cf4b23bf7f2828b7cabf326f15a001bea8b1f9b49631780ba28350",
                 "sha256:bc9eb26f4506fda01b81bcde0ca78103b6e62f991b381fec825435c836edbc29"
             ],
             "markers": "python_version >= '3.8'",
             "version": "==3.20.2"
->>>>>>> 344e8275
         }
     },
     "develop": {}
