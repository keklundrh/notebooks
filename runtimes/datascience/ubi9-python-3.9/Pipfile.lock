--- conflicted
+++ resolved
@@ -390,11 +390,7 @@
                 "sha256:44bd67aff92f70ac66e18bbe911c8ca0782f7a076beb1d382947e18e6c49937d"
             ],
             "index": "pypi",
-<<<<<<< HEAD
-            "version": "==0.12.1"
-=======
             "version": "==0.13.0"
->>>>>>> 2c69d584
         },
         "codeflare-torchx": {
             "hashes": [
