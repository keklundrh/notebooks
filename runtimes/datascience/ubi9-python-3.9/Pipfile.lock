--- conflicted
+++ resolved
@@ -1,11 +1,7 @@
 {
     "_meta": {
         "hash": {
-<<<<<<< HEAD
-            "sha256": "804bdc1307be96a9d83ebb1e2810d906e453596fccd01b9fab1a43f53319a3d4"
-=======
             "sha256": "1c62a1b9762a6c411365a90a66a6d9930834531633f5ba76ec3f514cb8f7ad4d"
->>>>>>> da31add1
         },
         "pipfile-spec": 6,
         "requires": {
@@ -191,7 +187,7 @@
                 "sha256:74e3d1928edc070d21748185c46e3fb33490f22f52a3addee9aee0f4f7781051",
                 "sha256:b80878c9f40111313e55da8ba20bdba06d8fa3969fc68304167741bbf9e082ed"
             ],
-            "markers": "python_full_version >= '3.6.0'",
+            "markers": "python_version >= '3.6'",
             "version": "==4.12.3"
         },
         "bleach": {
@@ -212,19 +208,19 @@
         },
         "boto3": {
             "hashes": [
-                "sha256:7373e50b97e27f55c5b2a15a095e7bb45a7d962ced4d1468650dced57087c56b",
-                "sha256:a464a2fd519a9939357822f0538e7b56023dab26742bcae5131b9aa89603ba91"
-            ],
-            "index": "pypi",
-            "version": "==1.34.62"
+                "sha256:617174f9051b564a57fb1079186ad15db6519ab3bb0d1fb22cb54767b0c4f46e",
+                "sha256:e14f3866f6f372aadc5457ff9a052a45d9e2dd93466122ba86cdd5351cfeafaf"
+            ],
+            "index": "pypi",
+            "version": "==1.34.63"
         },
         "botocore": {
             "hashes": [
-                "sha256:7d215bb6c47e26a2b2b07a39769060c301d15186a302fba12260529870d64d64",
-                "sha256:7e97e7237c50d50850fef0d2cc6c8c42965d236a13abf18b29e5b8bb427514d7"
+                "sha256:2237743fc3ed68319bc358b451e7c13a02110242b1522b839806fd64fcee45fb",
+                "sha256:8a6cbc3a5c5988725c00815f8f7f6baf81980b19d9a2ee414b031e726759dba9"
             ],
             "markers": "python_version >= '3.8'",
-            "version": "==1.34.62"
+            "version": "==1.34.63"
         },
         "cachetools": {
             "hashes": [
@@ -393,7 +389,7 @@
                 "sha256:fd1abc0d89e30cc4e02e4064dc67fcc51bd941eb395c502aac3ec19fab46b519",
                 "sha256:ff8fa367d09b717b2a17a052544193ad76cd49979c805768879cb63d9ca50561"
             ],
-            "markers": "python_full_version >= '3.7.0'",
+            "markers": "python_version >= '3.7'",
             "version": "==3.3.2"
         },
         "click": {
@@ -756,7 +752,6 @@
                 "sha256:817f969556fa5916bc682e02ca2045f96ff7f586d45110fcb76022063ad2c7d8",
                 "sha256:b6ad1a679f760dda52b1168c859d01b7b80648ea6f7f7c7f5a8a91dc3f3ecb84"
             ],
-            "markers": "python_version >= '3.8'",
             "version": "==2024.2.0"
         },
         "google-api-core": {
@@ -1172,11 +1167,7 @@
                 "sha256:fa93695d5c08544f4a0dfd0965f378e7afc410d8672816aff1e81be1f45dbf2e"
             ],
             "index": "pypi",
-<<<<<<< HEAD
-            "version": "==3.6.3"
-=======
             "version": "==3.8.3"
->>>>>>> da31add1
         },
         "matplotlib-inline": {
             "hashes": [
@@ -1211,10 +1202,6 @@
                 "sha256:1876b0b653a808fcd50123b953af170c535027bf1d053b59790eebb0aeb38950",
                 "sha256:1ab0bbcd4d1f7b6991ee7c753655b481c50084294218de69365f8f1970d4c151",
                 "sha256:1cce488457370ffd1f953846f82323cb6b2ad2190987cd4d70b2713e17268d24",
-<<<<<<< HEAD
-                "sha256:24f727df1e20b9876fa6e95f840a2a2651e34c0ad147676356f4bf5fbb0206ca",
-=======
->>>>>>> da31add1
                 "sha256:26ee97a8261e6e35885c2ecd2fd4a6d38252246f94a2aec23665a4e66d066305",
                 "sha256:3528807cbbb7f315bb81959d5961855e7ba52aa60a3097151cb21956fbc7502b",
                 "sha256:374a8e88ddab84b9ada695d255679fb99c53513c0a51778796fcf0944d6c789c",
@@ -1238,10 +1225,7 @@
                 "sha256:83b5c044f3eff2a6534768ccfd50425939e7a8b5cf9a7261c385de1e20dcfc85",
                 "sha256:8db8e423192303ed77cff4dce3a4b88dbfaf43979d280181558af5e2c3c71afc",
                 "sha256:9517004e21664f2b5a5fd6333b0731b9cf0817403a941b393d89a2f1dc2bd836",
-<<<<<<< HEAD
-=======
                 "sha256:95c02b0e27e706e48d0e5426d1710ca78e0f0628d6e89d5b5a5b91a5f12274f3",
->>>>>>> da31add1
                 "sha256:99881222f4a8c2f641f25703963a5cefb076adffd959e0558dc9f803a52d6a58",
                 "sha256:9ee32dcb8e531adae1f1ca568822e9b3a738369b3b686d1477cbc643c4a9c128",
                 "sha256:a22e47578b30a3e199ab067a4d43d790249b3c0587d9a771921f86250c8435db",
@@ -1478,11 +1462,7 @@
                 "sha256:ffa75af20b44f8dba823498024771d5ac50620e6915abac414251bd971b4529f"
             ],
             "index": "pypi",
-<<<<<<< HEAD
-            "version": "==1.24.4"
-=======
             "version": "==1.26.4"
->>>>>>> da31add1
         },
         "nvidia-ml-py": {
             "hashes": [
@@ -1600,11 +1580,7 @@
                 "sha256:f9d3558d263073ed95e46f4650becff0c5e1ffe0fc3a015de3c79283dfbdb3df"
             ],
             "index": "pypi",
-<<<<<<< HEAD
-            "version": "==1.5.3"
-=======
             "version": "==2.2.1"
->>>>>>> da31add1
         },
         "pandocfilters": {
             "hashes": [
@@ -1741,11 +1717,7 @@
                 "sha256:bf901c805d22032cfa534b2ff7c5aa6b0659e037f19ec1e0cca7f585918b5c89"
             ],
             "index": "pypi",
-<<<<<<< HEAD
-            "version": "==5.16.1"
-=======
             "version": "==5.20.0"
->>>>>>> da31add1
         },
         "prometheus-client": {
             "hashes": [
@@ -1949,7 +1921,6 @@
                 "sha256:f9f674b5c3bebc2eba401de64f29948ae1e646ba2735f884d1594c5f675d6f2a",
                 "sha256:fa7790e94c60f809c95602a26d906eba01a0abee9cc24150e4ce2189352deb1b"
             ],
-            "markers": "python_version >= '3.7'",
             "version": "==1.10.14"
         },
         "pygments": {
@@ -2046,11 +2017,7 @@
                 "sha256:fe010154dfa9e428bd2fb3e9325eff2216ab20a69ccbd6b5cac6785ca2989161"
             ],
             "index": "pypi",
-<<<<<<< HEAD
-            "version": "==4.5.0"
-=======
             "version": "==4.6.2"
->>>>>>> da31add1
         },
         "pynacl": {
             "hashes": [
@@ -2103,11 +2070,7 @@
                 "sha256:f8488c3818f12207650836c5c6f7352f9ff9f56a05a05512145995e497c0bbb1"
             ],
             "index": "pypi",
-<<<<<<< HEAD
-            "version": "==4.0.39"
-=======
             "version": "==5.1.0"
->>>>>>> da31add1
         },
         "pyparsing": {
             "hashes": [
@@ -2126,19 +2089,11 @@
         },
         "python-dateutil": {
             "hashes": [
-<<<<<<< HEAD
-                "sha256:78e73e19c63f5b20ffa567001531680d939dc042bf7850431877645523c66709",
-                "sha256:cbf2f1da5e6083ac2fbfd4da39a25f34312230110440f424a14c7558bb85d82e"
-            ],
-            "markers": "python_version >= '2.7' and python_version not in '3.0, 3.1, 3.2, 3.3'",
-            "version": "==2.9.0"
-=======
                 "sha256:37dd54208da7e1cd875388217d5e00ebd4179249f90fb72437e91a35459a0ad3",
                 "sha256:a8b2bc7bffae282281c8140a97d3aa9c14da0b136dfe83f850eea9a5f7470427"
             ],
             "markers": "python_version >= '2.7' and python_version not in '3.0, 3.1, 3.2'",
             "version": "==2.9.0.post0"
->>>>>>> da31add1
         },
         "pytz": {
             "hashes": [
@@ -2346,7 +2301,7 @@
                 "sha256:a4eb26484f2c82589bd9a17c73d32a010b1e29d89f1604cd9bf3a2097b81bb5e",
                 "sha256:ba3a3775974105c221d31141f2c116f4fd65c5ceb0698657a11e9f295ec93fd0"
             ],
-            "markers": "python_full_version >= '3.6.3' and python_full_version < '4.0.0'",
+            "markers": "python_full_version >= '3.6.3' and python_version < '4'",
             "version": "==12.6.0"
         },
         "rpds-py": {
@@ -2464,11 +2419,11 @@
         },
         "s3transfer": {
             "hashes": [
-                "sha256:3cdb40f5cfa6966e812209d0994f2a4709b561c88e90cf00c2696d2df4e56b2e",
-                "sha256:d0c8bbf672d5eebbe4e57945e23b972d963f07d82f661cabf678a5c88831595b"
+                "sha256:5683916b4c724f799e600f41dd9e10a9ff19871bf87623cc8f491cb4f5fa0a19",
+                "sha256:ceb252b11bcf87080fb7850a224fb6e05c8a776bab8f2b64b7f25b969464839d"
             ],
             "markers": "python_version >= '3.8'",
-            "version": "==0.10.0"
+            "version": "==0.10.1"
         },
         "scikit-learn": {
             "hashes": [
@@ -2495,11 +2450,7 @@
                 "sha256:d7cd3a77c32879311f2aa93466d3c288c955ef71d191503cf0677c3340ae8ae0"
             ],
             "index": "pypi",
-<<<<<<< HEAD
-            "version": "==1.3.2"
-=======
             "version": "==1.4.1.post1"
->>>>>>> da31add1
         },
         "scipy": {
             "hashes": [
@@ -2530,19 +2481,7 @@
                 "sha256:f7ce148dffcd64ade37b2df9315541f9adad6efcaa86866ee7dd5db0c8f041c3"
             ],
             "index": "pypi",
-<<<<<<< HEAD
-            "version": "==1.11.4"
-=======
             "version": "==1.12.0"
->>>>>>> da31add1
-        },
-        "setuptools": {
-            "hashes": [
-                "sha256:0ff4183f8f42cd8fa3acea16c45205521a4ef28f73c6391d8a25e92893134f2e",
-                "sha256:c21c49fb1042386df081cb5d86759792ab89efca84cf114889191cd09aacc80c"
-            ],
-            "markers": "python_version >= '3.8'",
-            "version": "==69.2.0"
         },
         "six": {
             "hashes": [
@@ -2888,11 +2827,11 @@
         },
         "zipp": {
             "hashes": [
-                "sha256:c1bb803ed69d2cce2373152797064f7e79bc43f0a3748eb494096a867e0ebf79",
-                "sha256:df8d042b02765029a09b157efd8e820451045890acc30f8e37dd2f94a060221f"
-            ],
-            "markers": "python_version >= '3.8'",
-            "version": "==3.18.0"
+                "sha256:206f5a15f2af3dbaee80769fb7dc6f249695e940acca08dfb2a4769fe61e538b",
+                "sha256:2884ed22e7d8961de1c9a05142eb69a247f120291bc0206a00a7642f09b5b715"
+            ],
+            "markers": "python_version < '3.10'",
+            "version": "==3.18.1"
         }
     },
     "develop": {}
