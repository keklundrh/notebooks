--- conflicted
+++ resolved
@@ -20,11 +20,7 @@
         with subtests.test(msg="checking Pipfile", pipfile=file):
             print(file)
             directory = file.parent  # "ubi9-python-3.11"
-<<<<<<< HEAD
-            ubi, lang, python = directory.name.split("-")
-=======
             _ubi, _lang, python = directory.name.split("-")
->>>>>>> b38759a4
 
             with open(file, "rb") as fp:
                 pipfile = tomllib.load(fp)
