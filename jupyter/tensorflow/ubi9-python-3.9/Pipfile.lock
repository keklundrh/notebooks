--- conflicted
+++ resolved
@@ -29,7 +29,7 @@
                 "sha256:1142fa8e80dbae46bb6339573ad4c8c0841358f79c6eb50a493dceca14621bad",
                 "sha256:9107f1ca0b2a5553987a94a3c9959fe5b491fdf731389aa5b7b1bd0733e32de6"
             ],
-            "markers": "python_version >= '3.7' and python_full_version < '4.0.0'",
+            "markers": "python_version >= '3.7' and python_version < '4.0'",
             "version": "==22.1.0"
         },
         "aiohttp": {
@@ -149,7 +149,7 @@
                 "sha256:0fca07b290282b9449590cbdb39b3461c45f2b6037523949f028ff2cba82c85e",
                 "sha256:c2aec138a24f8462d6199c65666590dab14acb18af6c62950c82bc8d40862558"
             ],
-            "markers": "python_version >= '3.6' and python_full_version < '4.0.0'",
+            "markers": "python_version >= '3.6' and python_version < '4.0'",
             "version": "==1.1.6"
         },
         "argon2-cffi": {
@@ -1265,12 +1265,7 @@
                 "sha256:028ff3aadf0609c1fd278d8ea3089299412a7a8b9bd005dd08b9f8285bcb5cfc",
                 "sha256:82fee1fc78add43492d3a1898bfa6d8a904cc97d8427f683ed8e798d07761aa0"
             ],
-<<<<<<< HEAD
-            "version": "==3.6"
-=======
-            "markers": "python_version >= '3.5'",
             "version": "==3.7"
->>>>>>> c128fb89
         },
         "importlib-metadata": {
             "hashes": [
@@ -2364,6 +2359,7 @@
                 "sha256:a77e9d1c386196879aa5eb712e77461aaee433e54c68cf253053a73b7e49c33a",
                 "sha256:d187d355ecec3629624fccb01d104da7d7f391db0311145817525281e2804d23",
                 "sha256:ddf818e4e6c7c6f4f7c8a12709696d193976b591cc7dc50588d3d1a6b5dc8772",
+                "sha256:e9b79011ff7a0f4b1d6da6a61aa1aa604fb312d6647de5bad20013682d1429ce",
                 "sha256:eee3a87076c0756de40b05c5e9a6069c035ba43e8dd71c379e68cab2c20f16ad"
             ],
             "index": "pypi",
@@ -3252,11 +3248,7 @@
                 "sha256:a4eb26484f2c82589bd9a17c73d32a010b1e29d89f1604cd9bf3a2097b81bb5e",
                 "sha256:ba3a3775974105c221d31141f2c116f4fd65c5ceb0698657a11e9f295ec93fd0"
             ],
-<<<<<<< HEAD
             "markers": "python_full_version >= '3.6.3' and python_version < '4.0'",
-=======
-            "markers": "python_full_version >= '3.6.3' and python_full_version < '4.0.0'",
->>>>>>> c128fb89
             "version": "==12.6.0"
         },
         "rope": {
@@ -3376,7 +3368,7 @@
                 "sha256:90260d9058e514786967344d0ef75fa8727eed8a7d2e43ce9f4bcf1b536174f7",
                 "sha256:e38464a49c6c85d7f1351b0126661487a7e0a14a50f1675ec50eb34d4f20ef21"
             ],
-            "markers": "python_version >= '3.6' and python_full_version < '4.0.0'",
+            "markers": "python_version >= '3.6' and python_version < '4.0'",
             "version": "==4.9"
         },
         "ruamel.yaml": {
@@ -4247,7 +4239,7 @@
                 "sha256:35cae59c682506794a218310445e8326cd8fec410879d1c44953b494b1121e77",
                 "sha256:5c9b6549b84c8aa7f92426272b670e1302941d72f0275caf32d2ea7db3c269f9"
             ],
-            "markers": "python_version >= '3.9' and python_full_version < '4.0.0'",
+            "markers": "python_version >= '3.9' and python_version < '4.0'",
             "version": "==3.0.2"
         },
         "ypy-websocket": {
