--- conflicted
+++ resolved
@@ -29,11 +29,7 @@
                 "sha256:1142fa8e80dbae46bb6339573ad4c8c0841358f79c6eb50a493dceca14621bad",
                 "sha256:9107f1ca0b2a5553987a94a3c9959fe5b491fdf731389aa5b7b1bd0733e32de6"
             ],
-<<<<<<< HEAD
-            "markers": "python_version >= '3.7' and python_version < '4'",
-=======
-            "markers": "python_version >= '3.7' and python_full_version < '4.0.0'",
->>>>>>> 42dac2da
+            "markers": "python_version >= '3.7' and python_version < '4.0'",
             "version": "==22.1.0"
         },
         "aiohttp": {
@@ -160,11 +156,7 @@
                 "sha256:0fca07b290282b9449590cbdb39b3461c45f2b6037523949f028ff2cba82c85e",
                 "sha256:c2aec138a24f8462d6199c65666590dab14acb18af6c62950c82bc8d40862558"
             ],
-<<<<<<< HEAD
-            "markers": "python_version >= '3.6' and python_version < '4'",
-=======
-            "markers": "python_version >= '3.6' and python_full_version < '4.0.0'",
->>>>>>> 42dac2da
+            "markers": "python_version >= '3.6' and python_version < '4.0'",
             "version": "==1.1.6"
         },
         "argon2-cffi": {
@@ -549,18 +541,7 @@
                 "sha256:4ca0c2dcf7a085083fa8464a5e1d36a350387242566a3cd404609cbc50cee5a0"
             ],
             "index": "pypi",
-<<<<<<< HEAD
-            "version": "==0.16.3"
-        },
-        "codeflare-torchx": {
-            "hashes": [
-                "sha256:d303efffb9b1e105390ed672a3358de40174146530929df83c7d7af27372fbcc"
-            ],
-            "markers": "python_version >= '3.7'",
-            "version": "==0.6.0.dev2"
-=======
             "version": "==0.16.4"
->>>>>>> 42dac2da
         },
         "colorama": {
             "hashes": [
@@ -761,7 +742,7 @@
                 "sha256:538beabd0af1e2db0146b6bd3caa526c35a34d61af9fd2887f3a8a27a739aa6e",
                 "sha256:bf0a1387354d3691d102edef7ec124f219ef639982d096e26e3b60aeffa90637"
             ],
-            "markers": "python_version >= '3.6' and python_full_version < '4.0.0'",
+            "markers": "python_version >= '3.6' and python_version < '4.0'",
             "version": "==0.16"
         },
         "docstring-to-markdown": {
@@ -1164,20 +1145,8 @@
         },
         "googleapis-common-protos": {
             "hashes": [
-<<<<<<< HEAD
-                "sha256:0e1c2cdfcbc354b76e4a211a35ea35d6926a835cba1377073c4861db904a1877",
-                "sha256:c6442f7a0a6b2a80369457d79e6672bb7dcbaab88e0848302497e3ec80780a6a"
-            ],
-            "markers": "python_version >= '3.7'",
-            "version": "==1.63.1"
-        },
-        "gpustat": {
-            "hashes": [
-                "sha256:c18d3ed5518fc16300c42d694debc70aebb3be55cae91f1db64d63b5fa8af9d8"
-=======
                 "sha256:27a2499c7e8aff199665b22741997e485eccc8645aa9176c7c988e6fae507945",
                 "sha256:27c5abdffc4911f28101e635de1533fb4cfd2c37fbaa9174587c799fac90aa87"
->>>>>>> 42dac2da
             ],
             "markers": "python_version >= '3.7'",
             "version": "==1.63.2"
@@ -3285,11 +3254,7 @@
                 "sha256:a4eb26484f2c82589bd9a17c73d32a010b1e29d89f1604cd9bf3a2097b81bb5e",
                 "sha256:ba3a3775974105c221d31141f2c116f4fd65c5ceb0698657a11e9f295ec93fd0"
             ],
-<<<<<<< HEAD
-            "markers": "python_full_version >= '3.6.3' and python_version < '4'",
-=======
-            "markers": "python_full_version >= '3.6.3' and python_full_version < '4.0.0'",
->>>>>>> 42dac2da
+            "markers": "python_full_version >= '3.6.3' and python_version < '4.0'",
             "version": "==12.6.0"
         },
         "rope": {
@@ -3409,11 +3374,7 @@
                 "sha256:90260d9058e514786967344d0ef75fa8727eed8a7d2e43ce9f4bcf1b536174f7",
                 "sha256:e38464a49c6c85d7f1351b0126661487a7e0a14a50f1675ec50eb34d4f20ef21"
             ],
-<<<<<<< HEAD
-            "markers": "python_version >= '3.6' and python_version < '4'",
-=======
-            "markers": "python_version >= '3.6' and python_full_version < '4.0.0'",
->>>>>>> 42dac2da
+            "markers": "python_version >= '3.6' and python_version < '4.0'",
             "version": "==4.9"
         },
         "ruamel.yaml": {
@@ -4296,11 +4257,7 @@
                 "sha256:35cae59c682506794a218310445e8326cd8fec410879d1c44953b494b1121e77",
                 "sha256:5c9b6549b84c8aa7f92426272b670e1302941d72f0275caf32d2ea7db3c269f9"
             ],
-<<<<<<< HEAD
-            "markers": "python_version >= '3.9' and python_version < '4'",
-=======
-            "markers": "python_version >= '3.9' and python_full_version < '4.0.0'",
->>>>>>> 42dac2da
+            "markers": "python_version >= '3.9' and python_version < '4.0'",
             "version": "==3.0.2"
         },
         "ypy-websocket": {
