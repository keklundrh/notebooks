--- conflicted
+++ resolved
@@ -39,101 +39,6 @@
         },
         "aiohttp": {
             "hashes": [
-<<<<<<< HEAD
-                "sha256:007ec22fbc573e5eb2fb7dec4198ef8f6bf2fe4ce20020798b2eb5d0abda6138",
-                "sha256:00819de9e45d42584bed046314c40ea7e9aea95411b38971082cad449392b08c",
-                "sha256:01948b1d570f83ee7bbf5a60ea2375a89dfb09fd419170e7f5af029510033d24",
-                "sha256:038f514fe39e235e9fef6717fbf944057bfa24f9b3db9ee551a7ecf584b5b480",
-                "sha256:03a42ac7895406220124c88911ebee31ba8b2d24c98507f4a8bf826b2937c7f2",
-                "sha256:05646ebe6b94cc93407b3bf34b9eb26c20722384d068eb7339de802154d61bc5",
-                "sha256:0631dd7c9f0822cc61c88586ca76d5b5ada26538097d0f1df510b082bad3411a",
-                "sha256:0b00807e2605f16e1e198f33a53ce3c4523114059b0c09c337209ae55e3823a8",
-                "sha256:0e1b370d8007c4ae31ee6db7f9a2fe801a42b146cec80a86766e7ad5c4a259cf",
-                "sha256:15ecd889a709b0080f02721255b3f80bb261c2293d3c748151274dfea93ac871",
-                "sha256:1b66ccafef7336a1e1f0e389901f60c1d920102315a56df85e49552308fc0486",
-                "sha256:1bbb122c557a16fafc10354b9d99ebf2f2808a660d78202f10ba9d50786384b9",
-                "sha256:1eb89d3d29adaf533588f209768a9c02e44e4baf832b08118749c5fad191781d",
-                "sha256:258c5dd01afc10015866114e210fb7365f0d02d9d059c3c3415382ab633fcbcb",
-                "sha256:2609e9ab08474702cc67b7702dbb8a80e392c54613ebe80db7e8dbdb79837c68",
-                "sha256:274cfa632350225ce3fdeb318c23b4a10ec25c0e2c880eff951a3842cf358ac1",
-                "sha256:28529e08fde6f12eba8677f5a8608500ed33c086f974de68cc65ab218713a59d",
-                "sha256:2b606353da03edcc71130b52388d25f9a30a126e04caef1fd637e31683033abd",
-                "sha256:30ca7c3b94708a9d7ae76ff281b2f47d8eaf2579cd05971b5dc681db8caac6e1",
-                "sha256:333cf6cf8e65f6a1e06e9eb3e643a0c515bb850d470902274239fea02033e9a8",
-                "sha256:3455522392fb15ff549d92fbf4b73b559d5e43dc522588f7eb3e54c3f38beee7",
-                "sha256:362f641f9071e5f3ee6f8e7d37d5ed0d95aae656adf4ef578313ee585b585959",
-                "sha256:3bcd391d083f636c06a68715e69467963d1f9600f85ef556ea82e9ef25f043f7",
-                "sha256:3dffb610a30d643983aeb185ce134f97f290f8935f0abccdd32c77bed9388b42",
-                "sha256:3fe407bf93533a6fa82dece0e74dbcaaf5d684e5a51862887f9eaebe6372cd79",
-                "sha256:413251f6fcf552a33c981c4709a6bba37b12710982fec8e558ae944bfb2abd38",
-                "sha256:438cd072f75bb6612f2aca29f8bd7cdf6e35e8f160bc312e49fbecab77c99e3a",
-                "sha256:4470c73c12cd9109db8277287d11f9dd98f77fc54155fc71a7738a83ffcc8ea8",
-                "sha256:45c3b868724137f713a38376fef8120c166d1eadd50da1855c112fe97954aed8",
-                "sha256:486f7aabfa292719a2753c016cc3a8f8172965cabb3ea2e7f7436c7f5a22a151",
-                "sha256:4f05e9727ce409358baa615dbeb9b969db94324a79b5a5cea45d39bdb01d82e6",
-                "sha256:50aed5155f819873d23520919e16703fc8925e509abbb1a1491b0087d1cd969e",
-                "sha256:50edbcad60d8f0e3eccc68da67f37268b5144ecc34d59f27a02f9611c1d4eec7",
-                "sha256:54ca74df1be3c7ca1cf7f4c971c79c2daf48d9aa65dea1a662ae18926f5bc8ce",
-                "sha256:578a4b875af3e0daaf1ac6fa983d93e0bbfec3ead753b6d6f33d467100cdc67b",
-                "sha256:597a079284b7ee65ee102bc3a6ea226a37d2b96d0418cc9047490f231dc09fe8",
-                "sha256:59bb3c54aa420521dc4ce3cc2c3fe2ad82adf7b09403fa1f48ae45c0cbde6628",
-                "sha256:5c6a5b8c7926ba5d8545c7dd22961a107526562da31a7a32fa2456baf040939f",
-                "sha256:64f6c17757251e2b8d885d728b6433d9d970573586a78b78ba8929b0f41d045a",
-                "sha256:679abe5d3858b33c2cf74faec299fda60ea9de62916e8b67e625d65bf069a3b7",
-                "sha256:741a46d58677d8c733175d7e5aa618d277cd9d880301a380fd296975a9cdd7bc",
-                "sha256:7789050d9e5d0c309c706953e5e8876e38662d57d45f936902e176d19f1c58ab",
-                "sha256:77abf6665ae54000b98b3c742bc6ea1d1fb31c394bcabf8b5d2c1ac3ebfe7f3b",
-                "sha256:79019094f87c9fb44f8d769e41dbb664d6e8fcfd62f665ccce36762deaa0e911",
-                "sha256:7b06b7843929e41a94ea09eb1ce3927865387e3e23ebe108e0d0d09b08d25be9",
-                "sha256:7e338c0523d024fad378b376a79faff37fafb3c001872a618cde1d322400a572",
-                "sha256:7ea7ffc6d6d6f8a11e6f40091a1040995cdff02cfc9ba4c2f30a516cb2633554",
-                "sha256:8105fd8a890df77b76dd3054cddf01a879fc13e8af576805d667e0fa0224c35d",
-                "sha256:84afcdea18eda514c25bc68b9af2a2b1adea7c08899175a51fe7c4fb6d551257",
-                "sha256:9294bbb581f92770e6ed5c19559e1e99255e4ca604a22c5c6397b2f9dd3ee42c",
-                "sha256:93429602396f3383a797a2a70e5f1de5df8e35535d7806c9f91df06f297e109b",
-                "sha256:9627cc1a10c8c409b5822a92d57a77f383b554463d1884008e051c32ab1b3742",
-                "sha256:998f3bd3cfc95e9424a6acd7840cbdd39e45bc09ef87533c006f94ac47296090",
-                "sha256:9c72109213eb9d3874f7ac8c0c5fa90e072d678e117d9061c06e30c85b4cf0e6",
-                "sha256:9fc1500fd2a952c5c8e3b29aaf7e3cc6e27e9cfc0a8819b3bce48cc1b849e4cc",
-                "sha256:a3f00003de6eba42d6e94fabb4125600d6e484846dbf90ea8e48a800430cc142",
-                "sha256:a45d85cf20b5e0d0aa5a8dca27cce8eddef3292bc29d72dcad1641f4ed50aa16",
-                "sha256:a7d8d14fe962153fc681f6366bdec33d4356f98a3e3567782aac1b6e0e40109a",
-                "sha256:a8fa23fe62c436ccf23ff930149c047f060c7126eae3ccea005f0483f27b2e28",
-                "sha256:aa6658732517ddabe22c9036479eabce6036655ba87a0224c612e1ae6af2087e",
-                "sha256:aafc8ee9b742ce75044ae9a4d3e60e3d918d15a4c2e08a6c3c3e38fa59b92d94",
-                "sha256:ab5a5a0c7a7991d90446a198689c0535be89bbd6b410a1f9a66688f0880ec026",
-                "sha256:acd48d5b80ee80f9432a165c0ac8cbf9253eaddb6113269a5e18699b33958dbb",
-                "sha256:ad7593bb24b2ab09e65e8a1d385606f0f47c65b5a2ae6c551db67d6653e78c28",
-                "sha256:baa42524a82f75303f714108fea528ccacf0386af429b69fff141ffef1c534f9",
-                "sha256:bdfcf6443637c148c4e1a20c48c566aa694fa5e288d34b20fcdc58507882fed3",
-                "sha256:be7443669ae9c016b71f402e43208e13ddf00912f47f623ee5994e12fc7d4b3f",
-                "sha256:c02a30b904282777d872266b87b20ed8cc0d1501855e27f831320f471d54d983",
-                "sha256:c1277cd707c465cd09572a774559a3cc7c7a28802eb3a2a9472588f062097205",
-                "sha256:c30a0eafc89d28e7f959281b58198a9fa5e99405f716c0289b7892ca345fe45f",
-                "sha256:c5ce2ce7c997e1971b7184ee37deb6ea9922ef5163c6ee5aa3c274b05f9e12fa",
-                "sha256:c823bc3971c44ab93e611ab1a46b1eafeae474c0c844aff4b7474287b75fe49c",
-                "sha256:ce0cdc074d540265bfeb31336e678b4e37316849d13b308607efa527e981f5c2",
-                "sha256:d1720b4f14c78a3089562b8875b53e36b51c97c51adc53325a69b79b4b48ebcb",
-                "sha256:d183cf9c797a5291e8301790ed6d053480ed94070637bfaad914dd38b0981f67",
-                "sha256:d9010c31cd6fa59438da4e58a7f19e4753f7f264300cd152e7f90d4602449762",
-                "sha256:d9e5e4a85bdb56d224f412d9c98ae4cbd032cc4f3161818f692cd81766eee65a",
-                "sha256:da1dee8948d2137bb51fbb8a53cce6b1bcc86003c6b42565f008438b806cccd8",
-                "sha256:df9270660711670e68803107d55c2b5949c2e0f2e4896da176e1ecfc068b974a",
-                "sha256:e00e3505cd80440f6c98c6d69269dcc2a119f86ad0a9fd70bccc59504bebd68a",
-                "sha256:e48d5021a84d341bcaf95c8460b152cfbad770d28e5fe14a768988c461b821bc",
-                "sha256:e7f8b04d83483577fd9200461b057c9f14ced334dcb053090cea1da9c8321a91",
-                "sha256:edfe3341033a6b53a5c522c802deb2079eee5cbfbb0af032a55064bd65c73a23",
-                "sha256:ef9c33cc5cbca35808f6c74be11eb7f5f6b14d2311be84a15b594bd3e58b5527",
-                "sha256:f2d4324a98062be0525d16f768a03e0bbb3b9fe301ceee99611dc9a7953124e6",
-                "sha256:f3935f82f6f4a3820270842e90456ebad3af15810cf65932bd24da4463bc0a4c",
-                "sha256:f614ab0c76397661b90b6851a030004dac502e48260ea10f2441abd2207fbcc7",
-                "sha256:f7db54c7914cc99d901d93a34704833568d86c20925b2762f9fa779f9cd2e70f",
-                "sha256:fbc6264158392bad9df19537e872d476f7c57adf718944cc1e4495cbabf38e2a",
-                "sha256:fe2fb38c2ed905a2582948e2de560675e9dfbee94c6d5ccdb1301c6d0a5bf092",
-                "sha256:ffe595f10566f8276b76dc3a11ae4bb7eba1aac8ddd75811736a15b0d5311414"
-            ],
-            "version": "==3.10.10"
-=======
                 "sha256:018f1b04883a12e77e7fc161934c0f298865d3a484aea536a6a2ca8d909f0ba0",
                 "sha256:01a8aca4af3da85cea5c90141d23f4b0eee3cbecfd33b029a45a80f28c66c668",
                 "sha256:04b0cc74d5a882c9dacaeeccc1444f0233212b6f5be8bc90833feef1e1ce14b9",
@@ -213,7 +118,6 @@
             ],
             "markers": "python_version >= '3.8'",
             "version": "==3.11.7"
->>>>>>> fb6e1b9d
         },
         "aiohttp-cors": {
             "hashes": [
@@ -376,11 +280,11 @@
         },
         "beautifulsoup4": {
             "hashes": [
-                "sha256:74e3d1928edc070d21748185c46e3fb33490f22f52a3addee9aee0f4f7781051",
-                "sha256:b80878c9f40111313e55da8ba20bdba06d8fa3969fc68304167741bbf9e082ed"
+                "sha256:7e05ad0b6c26108d9990e2235e8a9b4e2c03ead6f391ceb60347f8ebea6b80ba",
+                "sha256:c684ddec071aa120819889aa9e8940f85c3f3cdaa08e23b9fa26510387897bd5"
             ],
             "markers": "python_full_version >= '3.6.0'",
-            "version": "==4.12.3"
+            "version": "==4.13.0b2"
         },
         "black": {
             "hashes": [
@@ -420,30 +324,14 @@
         },
         "bokeh": {
             "hashes": [
-                "sha256:04d3fb5fac871423f38e4535838164cd90c3d32e707bcb74c8bf991ed28878fc",
-                "sha256:6a97271bd4cc5b32c5bc7aa9c1c0dbe0beb0a8da2a22193e57c73f0c88d2075a"
+                "sha256:671762da85f0cb5d1207a8f4d8a76d4e4480770aa7ca3620a46f7ccf38dd0532",
+                "sha256:ecfb5064b2854b5389bda9d71f90937548e954115114fa3a7ccbc9e946d3f674"
             ],
             "markers": "python_version >= '3.10'",
-            "version": "==3.6.1"
+            "version": "==3.7.0.dev3"
         },
         "boto3": {
             "hashes": [
-<<<<<<< HEAD
-                "sha256:6fcc510a4e747e85f84046b0ba0e5b178e89ba0f8ac9e2b6ebb4cc925c68c23b",
-                "sha256:d04608cf40f429025eb66b52b835bdc333436022918788853ed0bbbba6dd2f09"
-            ],
-            "index": "pypi",
-            "markers": "python_version >= '3.8'",
-            "version": "==1.35.56"
-        },
-        "botocore": {
-            "hashes": [
-                "sha256:4be97f7bc1fbf33ad71ee1b678cea0ecf9638e61d5f566a46f261cde969dd690",
-                "sha256:8a9e752c8e87a423575ac528340a35d4318b8576ae4c6e0acfe5a3867f6bbccf"
-            ],
-            "markers": "python_version >= '3.8'",
-            "version": "==1.35.56"
-=======
                 "sha256:121dce8c7102eea6a6047d46bcd74e8a24dac793a4a3857de4f4bad9c12566fd",
                 "sha256:ca385708f83f01b3f27d9d675880d2458cb3b40ed1e25da688f551454ed0c112"
             ],
@@ -458,7 +346,6 @@
             ],
             "markers": "python_version >= '3.8'",
             "version": "==1.35.70"
->>>>>>> fb6e1b9d
         },
         "cachetools": {
             "hashes": [
@@ -687,10 +574,10 @@
         },
         "colorful": {
             "hashes": [
-                "sha256:b56d5c01db1dac4898308ea889edcb113fbee3e6ec5df4bacffd61d5241b5b8d",
-                "sha256:eab8c1c809f5025ad2b5238a50bd691e26850da8cac8f90d660ede6ea1af9f1e"
-            ],
-            "version": "==0.5.6"
+                "sha256:b6a425600416213b852407bdac719830f8862e0ce377a75d78eb0de4966a0ccb",
+                "sha256:d9f9ae12c41e6711a882fe60c06ff379c3c7f29466dc0439e2e1480917473a2b"
+            ],
+            "version": "==0.6.0a1"
         },
         "comm": {
             "hashes": [
@@ -803,37 +690,6 @@
         },
         "debugpy": {
             "hashes": [
-<<<<<<< HEAD
-                "sha256:09cc7b162586ea2171eea055985da2702b0723f6f907a423c9b2da5996ad67ba",
-                "sha256:0cc94186340be87b9ac5a707184ec8f36547fb66636d1029ff4f1cc020e53996",
-                "sha256:143ef07940aeb8e7316de48f5ed9447644da5203726fca378f3a6952a50a9eae",
-                "sha256:19ffbd84e757a6ca0113574d1bf5a2298b3947320a3e9d7d8dc3377f02d9f864",
-                "sha256:26b461123a030e82602a750fb24d7801776aa81cd78404e54ab60e8b5fecdad5",
-                "sha256:3a9c013077a3a0000e83d97cf9cc9328d2b0bbb31f56b0e99ea3662d29d7a6a2",
-                "sha256:4b93e4832fd4a759a0c465c967214ed0c8a6e8914bced63a28ddb0dd8c5f078b",
-                "sha256:535f4fb1c024ddca5913bb0eb17880c8f24ba28aa2c225059db145ee557035e9",
-                "sha256:53709d4ec586b525724819dc6af1a7703502f7e06f34ded7157f7b1f963bb854",
-                "sha256:5c0e5a38c7f9b481bf31277d2f74d2109292179081f11108e668195ef926c0f9",
-                "sha256:5c6e885dbf12015aed73770f29dec7023cb310d0dc2ba8bfbeb5c8e43f80edc9",
-                "sha256:64674e95916e53c2e9540a056e5f489e0ad4872645399d778f7c598eacb7b7f9",
-                "sha256:705cd123a773d184860ed8dae99becd879dfec361098edbefb5fc0d3683eb804",
-                "sha256:890fd16803f50aa9cb1a9b9b25b5ec321656dd6b78157c74283de241993d086f",
-                "sha256:90244598214bbe704aa47556ec591d2f9869ff9e042e301a2859c57106649add",
-                "sha256:a6531d952b565b7cb2fbd1ef5df3d333cf160b44f37547a4e7cf73666aca5d8d",
-                "sha256:b01f4a5e5c5fb1d34f4ccba99a20ed01eabc45a4684f4948b5db17a319dfb23f",
-                "sha256:c399023146e40ae373753a58d1be0a98bf6397fadc737b97ad612886b53df318",
-                "sha256:d4483836da2a533f4b1454dffc9f668096ac0433de855f0c22cdce8c9f7e10c4",
-                "sha256:e59b1607c51b71545cb3496876544f7186a7a27c00b436a62f285603cc68d1c6",
-                "sha256:e6355385db85cbd666be703a96ab7351bc9e6c61d694893206f8001e22aee091",
-                "sha256:ec684553aba5b4066d4de510859922419febc710df7bba04fe9e7ef3de15d34f",
-                "sha256:eea8821d998ebeb02f0625dd0d76839ddde8cbf8152ebbe289dd7acf2cdc6b98",
-                "sha256:f3cbf1833e644a3100eadb6120f25be8a532035e8245584c4f7532937edc652a",
-                "sha256:f95651bdcbfd3b27a408869a53fbefcc2bcae13b694daee5f1365b1b83a00113",
-                "sha256:ffe94dd5e9a6739a75f0b85316dc185560db3e97afa6b215628d1b6a17561cb2"
-            ],
-            "markers": "python_version >= '3.8'",
-            "version": "==1.8.8"
-=======
                 "sha256:1339e14c7d980407248f09824d1b25ff5c5616651689f1e0f0e51bdead3ea13e",
                 "sha256:17c5e0297678442511cf00a745c9709e928ea4ca263d764e90d233208889a19e",
                 "sha256:1efbb3ff61487e2c16b3e033bc8595aea578222c08aaf3c4bf0f93fadbd662ee",
@@ -863,7 +719,6 @@
             ],
             "markers": "python_version >= '3.8'",
             "version": "==1.8.9"
->>>>>>> fb6e1b9d
         },
         "decorator": {
             "hashes": [
@@ -875,11 +730,11 @@
         },
         "defusedxml": {
             "hashes": [
-                "sha256:1bb3032db185915b62d7c6209c5a8792be6a32ab2fedacc84e01b52c51aa3e69",
-                "sha256:a352e7e428770286cc899e2542b6cdaedb2b4953ff269a210103ec58f6198a61"
-            ],
-            "markers": "python_version >= '2.7' and python_version not in '3.0, 3.1, 3.2, 3.3, 3.4'",
-            "version": "==0.7.1"
+                "sha256:138c7d540a78775182206c7c97fe65b246a2f40b29471e1a2f1b0da76e7a3942",
+                "sha256:1c812964311154c3bf4aaf3bc1443b31ee13530b7f255eaaa062c0553c76103d"
+            ],
+            "markers": "python_version >= '3.6'",
+            "version": "==0.8.0rc2"
         },
         "deprecated": {
             "hashes": [
@@ -970,6 +825,7 @@
                 "sha256:049d058491e228e03e67b390f311bbf88fce2dbaa8fa673e7aea87b7198b8d38",
                 "sha256:597477df7860daa5aa0fdd84bf5208a043ab96b8e96ab708770ae0364dd03213"
             ],
+            "markers": "python_full_version >= '3.8.1'",
             "version": "==7.1.1"
         },
         "fonttools": {
@@ -1033,6 +889,7 @@
                 "sha256:105ed3677e767fb5ca086a0c1f4bb66ebc3c100be518f0e0d755d9eae164d89f",
                 "sha256:3a179af3761e4df6eb2e026ff9e1a3033d3587bf980a0b1b2e1e5d08d7358014"
             ],
+            "markers": "python_version >= '2.7' and python_version not in '3.0, 3.1, 3.2, 3.3, 3.4' and python_version < '4'",
             "version": "==1.5.1"
         },
         "frozendict": {
@@ -1183,6 +1040,7 @@
                 "sha256:03b9a6785766a4de40368b88906366755e2819e758b83705c88cd7cb5fe81871",
                 "sha256:eda2d8a4116d4f2429db8550f2457da57279247dd930bb12f821b58391359493"
             ],
+            "markers": "python_version >= '3.8'",
             "version": "==2024.10.0"
         },
         "gitdb": {
@@ -1203,19 +1061,11 @@
         },
         "google-api-core": {
             "hashes": [
-<<<<<<< HEAD
-                "sha256:26f8d76b96477db42b55fd02a33aae4a42ec8b86b98b94969b7333a2c828bf35",
-                "sha256:a6652b6bd51303902494998626653671703c420f6f4c88cfd3f50ed723e9d021"
-            ],
-            "markers": "python_version >= '3.7'",
-            "version": "==2.22.0"
-=======
                 "sha256:2ceb087315e6af43f256704b871d99326b1f12a9d6ce99beaedec99ba26a0ace",
                 "sha256:c20100d4c4c41070cf365f1d8ddf5365915291b5eb11b83829fbd1c999b5122f"
             ],
             "markers": "python_version >= '3.7'",
             "version": "==2.23.0"
->>>>>>> fb6e1b9d
         },
         "google-auth": {
             "hashes": [
@@ -1292,65 +1142,6 @@
         },
         "grpcio": {
             "hashes": [
-<<<<<<< HEAD
-                "sha256:01f616a964e540638af5130469451cf580ba8c7329f45ca998ab66e0c7dcdb04",
-                "sha256:0489063974d1452436139501bf6b180f63d4977223ee87488fe36858c5725292",
-                "sha256:0e6f255980afef598a9e64a24efce87b625e3e3c80a45162d111a461a9f92955",
-                "sha256:0f3e49c738396e93b7ba9016e153eb09e0778e776df6090c1b8c91877cc1c426",
-                "sha256:178f5db771c4f9a9facb2ab37a434c46cb9be1a75e820f187ee3d1e7805c4f65",
-                "sha256:1a65b503d008f066e994f34f456e0647e5ceb34cfcec5ad180b1b44020ad4970",
-                "sha256:1d7616d2ded471231c701489190379e0c311ee0a6c756f3c03e6a62b95a7146e",
-                "sha256:24e8a26dbfc5274d7474c27759b54486b8de23c709d76695237515bc8b5baeab",
-                "sha256:267d1745894200e4c604958da5f856da6293f063327cb049a51fe67348e4f953",
-                "sha256:299b3d8c4f790c6bcca485f9963b4846dd92cf6f1b65d3697145d005c80f9fe8",
-                "sha256:3b6c16489326d79ead41689c4b84bc40d522c9a7617219f4ad94bc7f448c5085",
-                "sha256:3dc2ed4cabea4dc14d5e708c2b426205956077cc5de419b4d4079315017e9732",
-                "sha256:43112046864317498a33bdc4797ae6a268c36345a910de9b9c17159d8346602f",
-                "sha256:4422581cdc628f77302270ff839a44f4c24fdc57887dc2a45b7e53d8fc2376af",
-                "sha256:4e7b904484a634a0fff132958dabdb10d63e0927398273917da3ee103e8d1f78",
-                "sha256:5721e66a594a6c4204458004852719b38f3d5522082be9061d6510b455c90afc",
-                "sha256:5db70d32d6703b89912af16d6d45d78406374a8b8ef0d28140351dd0ec610e98",
-                "sha256:5ed601c4c6008429e3d247ddb367fe8c7259c355757448d7c1ef7bd4a6739e8e",
-                "sha256:60336bff760fbb47d7e86165408126f1dded184448e9a4c892189eb7c9d3f90f",
-                "sha256:608d87d1bdabf9e2868b12338cd38a79969eaf920c89d698ead08f48de9c0f9e",
-                "sha256:60e6a4dcf5af7bbc36fd9f81c9f372e8ae580870a9e4b6eafe948cd334b81cf3",
-                "sha256:638354e698fd0c6c76b04540a850bf1db27b4d2515a19fcd5cf645c48d3eb1ed",
-                "sha256:699e964923b70f3101393710793289e42845791ea07565654ada0969522d0a38",
-                "sha256:7818c0454027ae3384235a65210bbf5464bd715450e30a3d40385453a85a70cb",
-                "sha256:786a5b18544622bfb1e25cc08402bd44ea83edfb04b93798d85dca4d1a0b5be5",
-                "sha256:804c6457c3cd3ec04fe6006c739579b8d35c86ae3298ffca8de57b493524b771",
-                "sha256:80b866f73224b0634f4312a4674c1be21b2b4afa73cb20953cbbb73a6b36c3cc",
-                "sha256:85f69fdc1d28ce7cff8de3f9c67db2b0ca9ba4449644488c1e0303c146135ddb",
-                "sha256:85f862069b86a305497e74d0dc43c02de3d1d184fc2c180993aa8aa86fbd19b8",
-                "sha256:8a00efecde9d6fcc3ab00c13f816313c040a28450e5e25739c24f432fc6d3c75",
-                "sha256:8a23cbcc5bb11ea7dc6163078be36c065db68d915c24f5faa4f872c573bb400f",
-                "sha256:8b0341d66a57f8a3119b77ab32207072be60c9bf79760fa609c5609f2deb1f3f",
-                "sha256:917e8d8994eed1d86b907ba2a61b9f0aef27a2155bca6cbb322430fc7135b7bb",
-                "sha256:95b5f2b857856ed78d72da93cd7d09b6db8ef30102e5e7fe0961fe4d9f7d48e8",
-                "sha256:9e838cad2176ebd5d4a8bb03955138d6589ce9e2ce5d51c3ada34396dbd2dba8",
-                "sha256:9fd042de4a82e3e7aca44008ee2fb5da01b3e5adb316348c21980f7f58adc311",
-                "sha256:a25bdea92b13ff4d7790962190bf6bf5c4639876e01c0f3dda70fc2769616335",
-                "sha256:a6703916c43b1d468d0756c8077b12017a9fcb6a1ef13faf49e67d20d7ebda62",
-                "sha256:a93deda571a1bf94ec1f6fcda2872dad3ae538700d94dc283c672a3b508ba3af",
-                "sha256:aa0162e56fd10a5547fac8774c4899fc3e18c1aa4a4759d0ce2cd00d3696ea6b",
-                "sha256:b49359977c6ec9f5d0573ea4e0071ad278ef905aa74e420acc73fd28ce39e9ce",
-                "sha256:beee96c8c0b1a75d556fe57b92b58b4347c77a65781ee2ac749d550f2a365dc1",
-                "sha256:c7a01337407dd89005527623a4a72c5c8e2894d22bead0895306b23c6695698f",
-                "sha256:c9b929f13677b10f63124c1a410994a401cdd85214ad83ab67cc077fc7e480f0",
-                "sha256:cdc491ae35a13535fd9196acb5afe1af37c8237df2e54427be3eecda3653127e",
-                "sha256:e279330bef1744040db8fc432becc8a727b84f456ab62b744d3fdb83f327e121",
-                "sha256:e29ca27bec8e163dca0c98084040edec3bc49afd10f18b412f483cc68c712744",
-                "sha256:e7d1797a8a3845437d327145959a2c0c47c05947c9eef5ff1a4c80e499dcc6fa",
-                "sha256:ea33986b70f83844cd00814cee4451055cd8cab36f00ac64a31f5bb09b31919e",
-                "sha256:ec74ef02010186185de82cc594058a3ccd8d86821842bbac9873fd4a2cf8be8d",
-                "sha256:f26b0b547eb8d00e195274cdfc63ce64c8fc2d3e2d00b12bf468ece41a0423a0",
-                "sha256:f5a27dddefe0e2357d3e617b9079b4bfdc91341a91565111a21ed6ebbc51b22d",
-                "sha256:f5b76ff64aaac53fede0cc93abf57894ab2a7362986ba22243d06218b93efe46",
-                "sha256:f9fff78ba10d4250bfc07a01bd6254a6d87dc67f9627adece85c0b2ed754fa96",
-                "sha256:fa0c739ad8b1996bd24823950e3cb5152ae91fca1c09cc791190bf1627ffefba"
-            ],
-            "version": "==1.67.1"
-=======
                 "sha256:0d230852ba97654453d290e98d6aa61cb48fa5fafb474fb4c4298d8721809354",
                 "sha256:0efbbd849867e0e569af09e165363ade75cf84f5229b2698d53cf22c7a4f9e21",
                 "sha256:14331e5c27ed3545360464a139ed279aa09db088f6e9502e95ad4bfa852bb116",
@@ -1409,7 +1200,6 @@
             ],
             "markers": "python_version >= '3.8'",
             "version": "==1.68.0"
->>>>>>> fb6e1b9d
         },
         "h11": {
             "hashes": [
@@ -1445,11 +1235,11 @@
         },
         "ipykernel": {
             "hashes": [
-                "sha256:afdb66ba5aa354b09b91379bac28ae4afebbb30e8b39510c9690afb7a10421b5",
-                "sha256:f093a22c4a40f8828f8e330a9c297cb93dcab13bd9678ded6de8e5cf81c56215"
-            ],
-            "markers": "python_version >= '3.8'",
-            "version": "==6.29.5"
+                "sha256:143ed530d3930f55246ee3d0b50060962ff1270c271185d7b7832287445f3ecc",
+                "sha256:d5c69fa7dc3461c07e314e971c7421e8478936f1179e8fd48701d4aa633f4f7a"
+            ],
+            "markers": "python_version >= '3.8'",
+            "version": "==7.0.0a0"
         },
         "ipython": {
             "hashes": [
@@ -1472,6 +1262,7 @@
                 "sha256:ac2f9015137935279eac671f94f89eb00584f940f5dc49462a0c4ee692ba1bd9",
                 "sha256:b2904c2a4228c3d44f409c8ae8e2370eb21a26f7ac2ec5446df141dde3452042"
             ],
+            "markers": "python_version >= '3.7'",
             "version": "==20.11.0"
         },
         "isort": {
@@ -1527,6 +1318,7 @@
                 "sha256:13e088adc14fca8b6aa8177c044e12701e6ad4b28ff10e65f2267a90109c9942",
                 "sha256:2b2d729f2091522d61c3b31f82e11870f60b68f43fbc705cb76bf4b832af59ef"
             ],
+            "markers": "python_version >= '3.7'",
             "version": "==3.0.0"
         },
         "jsonschema": {
@@ -2012,6 +1804,7 @@
                 "sha256:348e0240c33b60bbdf4e523192ef919f28cb2c3d7d5c7794f74009290f236325",
                 "sha256:6c2d30ab6be0e4a46919781807b4f0d834ebdd6c6e3dca0bda5a15f863427b6e"
             ],
+            "markers": "python_version >= '3.6'",
             "version": "==0.7.0"
         },
         "mdit-py-plugins": {
@@ -2075,6 +1868,7 @@
                 "sha256:f62a402ca1a7126f749544c3d6493672d6330ffd37d59ba230bc73e5143b3bc2",
                 "sha256:f85a27eb8a65c810161bb992116a66d328546f78a4a4c7c1868949651b917c08"
             ],
+            "markers": "python_full_version >= '3.7.0'",
             "version": "==1.14.0"
         },
         "minio": {
@@ -2607,10 +2401,10 @@
         },
         "opencensus-context": {
             "hashes": [
-                "sha256:073bb0590007af276853009fac7e4bab1d523c3f03baf4cb4511ca38967c6039",
-                "sha256:a03108c3c10d8c80bb5ddf5c8a1f033161fa61972a9917f9b9b3a18517f0088c"
-            ],
-            "version": "==0.1.3"
+                "sha256:01d09c98c1be6f99364bc8571f74665bae216538f2e9f85084740e1649c867b0",
+                "sha256:10ab2bc631a72257018e49e3e4b81e6c117c0cfb2f28d4b52b3c7da722d3042c"
+            ],
+            "version": "==0.2.dev0"
         },
         "openshift-client": {
             "hashes": [
@@ -2842,6 +2636,7 @@
                 "sha256:4fa6b4dd0ac16d58bb587c04b1caae65b8c5043e85f778f42f5f632f6af2e166",
                 "sha256:96c83c606b71ff2b0a433c98889d275f51ffec6c5e267de37c7a2b5c9aa9233e"
             ],
+            "markers": "python_version >= '3.8'",
             "version": "==0.21.0"
         },
         "prompt-toolkit": {
@@ -3085,12 +2880,8 @@
                 "sha256:f591704ac05dfd0477bb8f8e0bd4b5dc52c1cadf50503858dce3a15db6e46ff2",
                 "sha256:f96bd502cb11abb08efea6dab09c003305161cb6c9eafd432e35e76e7fa9b90c"
             ],
-<<<<<<< HEAD
-            "version": "==18.0.0"
-=======
             "markers": "python_version >= '3.9'",
             "version": "==18.1.0"
->>>>>>> fb6e1b9d
         },
         "pyasn1": {
             "hashes": [
@@ -3216,6 +3007,7 @@
                 "sha256:118762d452a49d6b05e194ef344a55822987a462831ade91ec5c06fd2169d019",
                 "sha256:7ce43f0c0ac87b07494eb9c0b462c0b73e6ff276807f204d6b53edc72b7e44e1"
             ],
+            "markers": "python_version >= '3.6'",
             "version": "==6.3.0"
         },
         "pyflakes": {
@@ -3223,6 +3015,7 @@
                 "sha256:1c61603ff154621fb2a9172037d84dca3500def8c8b630657d1701f026f8af3f",
                 "sha256:84b5be138a2dfbb40689ca07e2152deb896a65c3a3e24c251c5c62489568074a"
             ],
+            "markers": "python_version >= '3.8'",
             "version": "==3.2.0"
         },
         "pygithub": {
@@ -3257,6 +3050,7 @@
                 "sha256:2f846a466dd023513240bc140ad2dd73bfc080a5d85a710afdb728c420a5a2b9",
                 "sha256:9f3dcc87b1203e612b78d91a896407787e708b3f189b5fa0b307712d49ff0c6e"
             ],
+            "markers": "python_full_version >= '3.9.0'",
             "version": "==3.3.1"
         },
         "pymongo": {
@@ -3383,7 +3177,7 @@
                 "sha256:37dd54208da7e1cd875388217d5e00ebd4179249f90fb72437e91a35459a0ad3",
                 "sha256:a8b2bc7bffae282281c8140a97d3aa9c14da0b136dfe83f850eea9a5f7470427"
             ],
-            "markers": "python_version >= '2.7' and python_version not in '3.0, 3.1, 3.2'",
+            "markers": "python_version >= '2.7' and python_version not in '3.0, 3.1, 3.2, 3.3'",
             "version": "==2.9.0.post0"
         },
         "python-json-logger": {
@@ -3696,6 +3490,7 @@
                 "sha256:51437d2decc8806cd5e9dd1fd9c1306a6d9075ecaf78d191af85fc1dfface880",
                 "sha256:b435a0c0971244fdcd8741676a9fae697ae614c20cc36003678a7782f25c0d6c"
             ],
+            "markers": "python_version >= '3.8'",
             "version": "==1.13.0"
         },
         "rpds-py": {
@@ -3854,7 +3649,7 @@
                 "sha256:fc4b630cd3fa2cf7fce38afa91d7cfe844a9f75d7f0f36393fa98815e911d987",
                 "sha256:fd5415dded15c3822597455bc02bcd66e81ef8b7a48cb71a33628fc9fdde39df"
             ],
-            "markers": "platform_python_implementation == 'CPython' and python_version < '3.13'",
+            "markers": "python_version < '3.13' and platform_python_implementation == 'CPython'",
             "version": "==0.2.12"
         },
         "s3transfer": {
@@ -3968,7 +3763,7 @@
                 "sha256:1e61c37477a1626458e36f7b1d82aa5c9b094fa4802892072e49de9c60c4c926",
                 "sha256:8abb2f1d86890a2dfb989f9a77cfcfd3e47c2a354b01111771326f8aa26e0254"
             ],
-            "markers": "python_version >= '2.7' and python_version not in '3.0, 3.1, 3.2'",
+            "markers": "python_version >= '2.7' and python_version not in '3.0, 3.1, 3.2, 3.3'",
             "version": "==1.16.0"
         },
         "skl2onnx": {
@@ -3984,6 +3779,7 @@
                 "sha256:8523ed805c12dff3eaa50e9c903a6cb0ae78800626631c5fe7ea073439847b89",
                 "sha256:d3672003b1dbc85e2013e4983b88eb9a5ccfd389b0d4e5015f39a9ee5620ec18"
             ],
+            "markers": "python_version >= '3.7' and python_version < '4.0'",
             "version": "==7.0.5"
         },
         "smmap": {
@@ -4186,7 +3982,7 @@
                 "sha256:bcbf3b1c48af6a28011a5c40a5b3b9b5330530c3827716b5fbf6d7adcc1e53e9",
                 "sha256:e1efef76935b2febc365bfadf74bcb65a6f959a9872e5bddf44cc9e0adce1e1a"
             ],
-            "markers": "platform_system == 'Linux' and platform_machine == 'x86_64' and python_version < '3.13'",
+            "markers": "python_version < '3.13' and platform_system == 'Linux' and platform_machine == 'x86_64'",
             "version": "==3.0.0"
         },
         "types-python-dateutil": {
@@ -4310,6 +4106,7 @@
                 "sha256:0e00f8eb65e18c7de20d595a14336e9f337ead580c70934141624b6d1ffdacc7",
                 "sha256:a44a133ea12d44a0c0f06d7d42a52d71282e77e2f937d8abd5655b8d56fc1363"
             ],
+            "markers": "python_version >= '3.7'",
             "version": "==1.3.0"
         },
         "urllib3": {
@@ -4325,12 +4122,8 @@
                 "sha256:23eae1b4516ecd610481eda647f3a7c09aea295055337331bb4e6892ecce47b0",
                 "sha256:2c9c3262bb8e7b87ea801d715fae4495e6032450c71d2309be9550e7364049aa"
             ],
-<<<<<<< HEAD
-            "version": "==20.27.1"
-=======
             "markers": "python_version >= '3.8'",
             "version": "==20.28.0"
->>>>>>> fb6e1b9d
         },
         "watchdog": {
             "hashes": [
@@ -4380,12 +4173,8 @@
                 "sha256:515291393b4cdf0eb19c155749a096f779f7d909f7cceea072791cb9095b92e9",
                 "sha256:ecb3d768f32202af770477b8b65f318fa4f566c22948673a977b00d589dd80f6"
             ],
-<<<<<<< HEAD
-            "version": "==24.8.0"
-=======
             "markers": "python_version >= '3.8'",
             "version": "==24.11.1"
->>>>>>> fb6e1b9d
         },
         "webencodings": {
             "hashes": [
@@ -4415,12 +4204,8 @@
                 "sha256:1b6f655fd31091c001c209529dfaabbabdbad438f5de14e3951266ea0fc6e7ed",
                 "sha256:9eefb4ebea5200408e02d413d2b4bc28daea6b78bb4b4d53431af7245f7d7edf"
             ],
-<<<<<<< HEAD
-            "version": "==1.0.6"
-=======
             "markers": "python_version >= '3.8'",
             "version": "==1.0.7"
->>>>>>> fb6e1b9d
         },
         "wheel": {
             "hashes": [
@@ -4441,81 +4226,6 @@
         },
         "wrapt": {
             "hashes": [
-<<<<<<< HEAD
-                "sha256:0d2691979e93d06a95a26257adb7bfd0c93818e89b1406f5a28f36e0d8c1e1fc",
-                "sha256:14d7dc606219cdd7405133c713f2c218d4252f2a469003f8c46bb92d5d095d81",
-                "sha256:1a5db485fe2de4403f13fafdc231b0dbae5eca4359232d2efc79025527375b09",
-                "sha256:1acd723ee2a8826f3d53910255643e33673e1d11db84ce5880675954183ec47e",
-                "sha256:1ca9b6085e4f866bd584fb135a041bfc32cab916e69f714a7d1d397f8c4891ca",
-                "sha256:1dd50a2696ff89f57bd8847647a1c363b687d3d796dc30d4dd4a9d1689a706f0",
-                "sha256:2076fad65c6736184e77d7d4729b63a6d1ae0b70da4868adeec40989858eb3fb",
-                "sha256:2a88e6010048489cda82b1326889ec075a8c856c2e6a256072b28eaee3ccf487",
-                "sha256:3ebf019be5c09d400cf7b024aa52b1f3aeebeff51550d007e92c3c1c4afc2a40",
-                "sha256:418abb18146475c310d7a6dc71143d6f7adec5b004ac9ce08dc7a34e2babdc5c",
-                "sha256:43aa59eadec7890d9958748db829df269f0368521ba6dc68cc172d5d03ed8060",
-                "sha256:44a2754372e32ab315734c6c73b24351d06e77ffff6ae27d2ecf14cf3d229202",
-                "sha256:490b0ee15c1a55be9c1bd8609b8cecd60e325f0575fc98f50058eae366e01f41",
-                "sha256:49aac49dc4782cb04f58986e81ea0b4768e4ff197b57324dcbd7699c5dfb40b9",
-                "sha256:5eb404d89131ec9b4f748fa5cfb5346802e5ee8836f57d516576e61f304f3b7b",
-                "sha256:5f15814a33e42b04e3de432e573aa557f9f0f56458745c2074952f564c50e664",
-                "sha256:5f370f952971e7d17c7d1ead40e49f32345a7f7a5373571ef44d800d06b1899d",
-                "sha256:66027d667efe95cc4fa945af59f92c5a02c6f5bb6012bff9e60542c74c75c362",
-                "sha256:66dfbaa7cfa3eb707bbfcd46dab2bc6207b005cbc9caa2199bcbc81d95071a00",
-                "sha256:685f568fa5e627e93f3b52fda002c7ed2fa1800b50ce51f6ed1d572d8ab3e7fc",
-                "sha256:6906c4100a8fcbf2fa735f6059214bb13b97f75b1a61777fcf6432121ef12ef1",
-                "sha256:6a42cd0cfa8ffc1915aef79cb4284f6383d8a3e9dcca70c445dcfdd639d51267",
-                "sha256:6dcfcffe73710be01d90cae08c3e548d90932d37b39ef83969ae135d36ef3956",
-                "sha256:6f6eac2360f2d543cc875a0e5efd413b6cbd483cb3ad7ebf888884a6e0d2e966",
-                "sha256:72554a23c78a8e7aa02abbd699d129eead8b147a23c56e08d08dfc29cfdddca1",
-                "sha256:73870c364c11f03ed072dda68ff7aea6d2a3a5c3fe250d917a429c7432e15228",
-                "sha256:73aa7d98215d39b8455f103de64391cb79dfcad601701a3aa0dddacf74911d72",
-                "sha256:75ea7d0ee2a15733684badb16de6794894ed9c55aa5e9903260922f0482e687d",
-                "sha256:7bd2d7ff69a2cac767fbf7a2b206add2e9a210e57947dd7ce03e25d03d2de292",
-                "sha256:807cc8543a477ab7422f1120a217054f958a66ef7314f76dd9e77d3f02cdccd0",
-                "sha256:8e9723528b9f787dc59168369e42ae1c3b0d3fadb2f1a71de14531d321ee05b0",
-                "sha256:9090c9e676d5236a6948330e83cb89969f433b1943a558968f659ead07cb3b36",
-                "sha256:9153ed35fc5e4fa3b2fe97bddaa7cbec0ed22412b85bcdaf54aeba92ea37428c",
-                "sha256:9159485323798c8dc530a224bd3ffcf76659319ccc7bbd52e01e73bd0241a0c5",
-                "sha256:941988b89b4fd6b41c3f0bfb20e92bd23746579736b7343283297c4c8cbae68f",
-                "sha256:94265b00870aa407bd0cbcfd536f17ecde43b94fb8d228560a1e9d3041462d73",
-                "sha256:98b5e1f498a8ca1858a1cdbffb023bfd954da4e3fa2c0cb5853d40014557248b",
-                "sha256:9b201ae332c3637a42f02d1045e1d0cccfdc41f1f2f801dafbaa7e9b4797bfc2",
-                "sha256:a0ea261ce52b5952bf669684a251a66df239ec6d441ccb59ec7afa882265d593",
-                "sha256:a33a747400b94b6d6b8a165e4480264a64a78c8a4c734b62136062e9a248dd39",
-                "sha256:a452f9ca3e3267cd4d0fcf2edd0d035b1934ac2bd7e0e57ac91ad6b95c0c6389",
-                "sha256:a86373cf37cd7764f2201b76496aba58a52e76dedfaa698ef9e9688bfd9e41cf",
-                "sha256:ac83a914ebaf589b69f7d0a1277602ff494e21f4c2f743313414378f8f50a4cf",
-                "sha256:aefbc4cb0a54f91af643660a0a150ce2c090d3652cf4052a5397fb2de549cd89",
-                "sha256:b3646eefa23daeba62643a58aac816945cadc0afaf21800a1421eeba5f6cfb9c",
-                "sha256:b47cfad9e9bbbed2339081f4e346c93ecd7ab504299403320bf85f7f85c7d46c",
-                "sha256:b935ae30c6e7400022b50f8d359c03ed233d45b725cfdd299462f41ee5ffba6f",
-                "sha256:bb2dee3874a500de01c93d5c71415fcaef1d858370d405824783e7a8ef5db440",
-                "sha256:bc57efac2da352a51cc4658878a68d2b1b67dbe9d33c36cb826ca449d80a8465",
-                "sha256:bf5703fdeb350e36885f2875d853ce13172ae281c56e509f4e6eca049bdfb136",
-                "sha256:c31f72b1b6624c9d863fc095da460802f43a7c6868c5dda140f51da24fd47d7b",
-                "sha256:c5cd603b575ebceca7da5a3a251e69561bec509e0b46e4993e1cac402b7247b8",
-                "sha256:d2efee35b4b0a347e0d99d28e884dfd82797852d62fcd7ebdeee26f3ceb72cf3",
-                "sha256:d462f28826f4657968ae51d2181a074dfe03c200d6131690b7d65d55b0f360f8",
-                "sha256:d5e49454f19ef621089e204f862388d29e6e8d8b162efce05208913dde5b9ad6",
-                "sha256:da4813f751142436b075ed7aa012a8778aa43a99f7b36afe9b742d3ed8bdc95e",
-                "sha256:db2e408d983b0e61e238cf579c09ef7020560441906ca990fe8412153e3b291f",
-                "sha256:db98ad84a55eb09b3c32a96c576476777e87c520a34e2519d3e59c44710c002c",
-                "sha256:dbed418ba5c3dce92619656802cc5355cb679e58d0d89b50f116e4a9d5a9603e",
-                "sha256:dcdba5c86e368442528f7060039eda390cc4091bfd1dca41e8046af7c910dda8",
-                "sha256:decbfa2f618fa8ed81c95ee18a387ff973143c656ef800c9f24fb7e9c16054e2",
-                "sha256:e4fdb9275308292e880dcbeb12546df7f3e0f96c6b41197e0cf37d2826359020",
-                "sha256:eb1b046be06b0fce7249f1d025cd359b4b80fc1c3e24ad9eca33e0dcdb2e4a35",
-                "sha256:eb6e651000a19c96f452c85132811d25e9264d836951022d6e81df2fff38337d",
-                "sha256:ed867c42c268f876097248e05b6117a65bcd1e63b779e916fe2e33cd6fd0d3c3",
-                "sha256:edfad1d29c73f9b863ebe7082ae9321374ccb10879eeabc84ba3b69f2579d537",
-                "sha256:f2058f813d4f2b5e3a9eb2eb3faf8f1d99b81c3e51aeda4b168406443e8ba809",
-                "sha256:f6b2d0c6703c988d334f297aa5df18c45e97b0af3679bb75059e0e0bd8b1069d",
-                "sha256:f8212564d49c50eb4565e502814f694e240c55551a5f1bc841d4fcaabb0a9b8a",
-                "sha256:ffa565331890b90056c01db69c0fe634a776f8019c143a5ae265f9c6bc4bd6d4"
-            ],
-            "markers": "python_version >= '3.6'",
-            "version": "==1.16.0"
-=======
                 "sha256:0229b247b0fc7dee0d36176cbb79dbaf2a9eb7ecc50ec3121f40ef443155fb1d",
                 "sha256:0698d3a86f68abc894d537887b9bbf84d29bcfbc759e23f4644be27acf6da301",
                 "sha256:0a0a1a1ec28b641f2a3a2c35cbe86c00051c04fffcfcc577ffcdd707df3f8635",
@@ -4584,7 +4294,6 @@
             ],
             "markers": "python_version >= '3.8'",
             "version": "==1.17.0"
->>>>>>> fb6e1b9d
         },
         "xyzservices": {
             "hashes": [
@@ -4599,12 +4308,8 @@
                 "sha256:00d3aa24bfedff9420b2e0d5d9f5ab6d9d4268e72afbf59bb3fa542781d5218e",
                 "sha256:224faffbc39c428cb095818cf6ef5511fdab6f7430a10783fdfb292ccf2852ca"
             ],
-<<<<<<< HEAD
-            "version": "==0.40.2"
-=======
             "markers": "python_version >= '3.7'",
             "version": "==0.43.0"
->>>>>>> fb6e1b9d
         },
         "yarl": {
             "hashes": [
