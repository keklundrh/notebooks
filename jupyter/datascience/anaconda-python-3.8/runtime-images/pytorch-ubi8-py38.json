{
    "display_name": "Pytorch with CUDA and Python 3.8 (UBI8)",
    "metadata": {
        "tags": [],
        "display_name": "Pytorch with CUDA and Python 3.8 (UBI8)",
<<<<<<< HEAD
        "image_name": "quay.io/modh/runtime-images@sha256:b14c39fcd1a701ae62d7eebfff41cc4afbd03ade1412d00d8fab1f83b6af9e64"
=======
        "image_name": "quay.io/opendatahub/workbench-images@sha256:74c0affa8dd334b8f1d77f3a283f783ca0b110a5d1da3fd3b2bbbacdd5cf3707",
        "pull_policy": "IfNotPresent"
>>>>>>> f1b26323
    },
    "schema_name": "runtime-image"
}<|MERGE_RESOLUTION|>--- conflicted
+++ resolved
@@ -3,12 +3,8 @@
     "metadata": {
         "tags": [],
         "display_name": "Pytorch with CUDA and Python 3.8 (UBI8)",
-<<<<<<< HEAD
-        "image_name": "quay.io/modh/runtime-images@sha256:b14c39fcd1a701ae62d7eebfff41cc4afbd03ade1412d00d8fab1f83b6af9e64"
-=======
-        "image_name": "quay.io/opendatahub/workbench-images@sha256:74c0affa8dd334b8f1d77f3a283f783ca0b110a5d1da3fd3b2bbbacdd5cf3707",
+        "image_name": "quay.io/modh/runtime-images@sha256:b14c39fcd1a701ae62d7eebfff41cc4afbd03ade1412d00d8fab1f83b6af9e64",
         "pull_policy": "IfNotPresent"
->>>>>>> f1b26323
     },
     "schema_name": "runtime-image"
 }