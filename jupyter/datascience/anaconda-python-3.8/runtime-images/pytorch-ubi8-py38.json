{
    "display_name": "Pytorch with CUDA and Python 3.8 (UBI8)",
    "metadata": {
        "tags": ["pytorch"],
        "display_name": "Pytorch with CUDA and Python 3.8 (UBI8)",
<<<<<<< HEAD
        "image_name": "quay.io/modh/runtime-images@sha256:8c0f3d1e7a9baf5df5e21b67ffa22fc03d42d07c84b56b49547fd1f7607fc310",
=======
        "image_name": "quay.io/opendatahub/workbench-images@sha256:f9a70e7460590dbc6b32b2fb5967fb174c12d22d4af8684a354ce5abce2de96d",
>>>>>>> ad0482d3
        "pull_policy": "IfNotPresent"
    },
    "schema_name": "runtime-image"
}<|MERGE_RESOLUTION|>--- conflicted
+++ resolved
@@ -3,11 +3,7 @@
     "metadata": {
         "tags": ["pytorch"],
         "display_name": "Pytorch with CUDA and Python 3.8 (UBI8)",
-<<<<<<< HEAD
         "image_name": "quay.io/modh/runtime-images@sha256:8c0f3d1e7a9baf5df5e21b67ffa22fc03d42d07c84b56b49547fd1f7607fc310",
-=======
-        "image_name": "quay.io/opendatahub/workbench-images@sha256:f9a70e7460590dbc6b32b2fb5967fb174c12d22d4af8684a354ce5abce2de96d",
->>>>>>> ad0482d3
         "pull_policy": "IfNotPresent"
     },
     "schema_name": "runtime-image"
