--- conflicted
+++ resolved
@@ -3,11 +3,7 @@
     "metadata": {
         "tags": [],
         "display_name": "Pytorch with CUDA and Python 3.8 (UBI8)",
-<<<<<<< HEAD
-        "image_name": "quay.io/modh/runtime-images@sha256:494dbd52992b6e0b7432aa7922c96f93cb1fcbc3bbe5c68bca46ddaf6263c6f1"
-=======
         "image_name": "quay.io/opendatahub/workbench-images:runtime-pytorch-ubi8-python-3.8-6a6098d"
->>>>>>> e3491303
     },
     "schema_name": "runtime-image"
 }