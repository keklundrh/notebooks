{
    "display_name": "Pytorch with CUDA and Python 3.8 (UBI8)",
    "metadata": {
        "tags": [],
        "display_name": "Pytorch with CUDA and Python 3.8 (UBI8)",
<<<<<<< HEAD
        "image_name": "quay.io/modh/runtime-images@sha256:9e52b76e084c468392904b026be0b0c67951986b3e610cffebff6d0e1ae7a39d"
=======
        "image_name": "quay.io/opendatahub/workbench-images@sha256:74c0affa8dd334b8f1d77f3a283f783ca0b110a5d1da3fd3b2bbbacdd5cf3707",
        "pull_policy": "IfNotPresent"
>>>>>>> f1b26323
    },
    "schema_name": "runtime-image"
}<|MERGE_RESOLUTION|>--- conflicted
+++ resolved
@@ -3,12 +3,8 @@
     "metadata": {
         "tags": [],
         "display_name": "Pytorch with CUDA and Python 3.8 (UBI8)",
-<<<<<<< HEAD
-        "image_name": "quay.io/modh/runtime-images@sha256:9e52b76e084c468392904b026be0b0c67951986b3e610cffebff6d0e1ae7a39d"
-=======
-        "image_name": "quay.io/opendatahub/workbench-images@sha256:74c0affa8dd334b8f1d77f3a283f783ca0b110a5d1da3fd3b2bbbacdd5cf3707",
+        "image_name": "quay.io/modh/runtime-images@sha256:9e52b76e084c468392904b026be0b0c67951986b3e610cffebff6d0e1ae7a39d",
         "pull_policy": "IfNotPresent"
->>>>>>> f1b26323
     },
     "schema_name": "runtime-image"
 }