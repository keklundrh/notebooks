--- conflicted
+++ resolved
@@ -3,11 +3,7 @@
     "metadata": {
         "tags": [],
         "display_name": "Pytorch with CUDA and Python 3.9 (UBI9)",
-<<<<<<< HEAD
-        "image_name": "quay.io/modh/runtime-images@sha256:1dc49192f80f99baf4a1059a6657799433172a25932751f4ab879911e931281c"
-=======
         "image_name": "quay.io/opendatahub/workbench-images:runtime-pytorch-ubi9-python-3.9-6a6098d"
->>>>>>> e3491303
     },
     "schema_name": "runtime-image"
 }