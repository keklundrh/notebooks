{
    "display_name": "Datascience with Python 3.9 (UBI9)",
    "metadata": {
        "tags": [],
        "display_name": "Datascience with Python 3.9 (UBI9)",
<<<<<<< HEAD
        "image_name": "quay.io/modh/runtime-images@sha256:27f12a510a034212ce4d579a970cce7aeeb33ffa32044fe88a262ae15d34e763"
=======
        "image_name": "quay.io/opendatahub/workbench-images:runtime-datascience-ubi9-python-3.9-6a6098d"
>>>>>>> e3491303
    },
    "schema_name": "runtime-image"
}<|MERGE_RESOLUTION|>--- conflicted
+++ resolved
@@ -3,11 +3,7 @@
     "metadata": {
         "tags": [],
         "display_name": "Datascience with Python 3.9 (UBI9)",
-<<<<<<< HEAD
-        "image_name": "quay.io/modh/runtime-images@sha256:27f12a510a034212ce4d579a970cce7aeeb33ffa32044fe88a262ae15d34e763"
-=======
         "image_name": "quay.io/opendatahub/workbench-images:runtime-datascience-ubi9-python-3.9-6a6098d"
->>>>>>> e3491303
     },
     "schema_name": "runtime-image"
 }