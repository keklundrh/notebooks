--- conflicted
+++ resolved
@@ -3,12 +3,8 @@
     "metadata": {
         "tags": [],
         "display_name": "Datascience with Python 3.9 (UBI9)",
-<<<<<<< HEAD
-        "image_name": "quay.io/modh/runtime-images@sha256:682b2b6dca8449bef93864148551806cda05097fe7cd1e5970c40a5130baa2b7"
-=======
-        "image_name": "quay.io/opendatahub/workbench-images@sha256:680ec106e04375b65d89977c8290eed14a96fc3e7434b521c82bdff35a6903e9",
+        "image_name": "quay.io/modh/runtime-images@sha256:682b2b6dca8449bef93864148551806cda05097fe7cd1e5970c40a5130baa2b7",
         "pull_policy": "IfNotPresent"
->>>>>>> f1b26323
     },
     "schema_name": "runtime-image"
 }