--- conflicted
+++ resolved
@@ -200,11 +200,7 @@
                 "sha256:0e14202810b30da1b735827f78f5157be2bbd4a7a59b7707ca0bfc2fb4c0063a",
                 "sha256:413658a61eeca6202a59231abb473f932038fbcbf1666587f66d482083413a25"
             ],
-<<<<<<< HEAD
-            "markers": "python_version >= '3.8'",
-=======
-            "markers": "python_full_version >= '3.8.0'",
->>>>>>> 90a6aef5
+            "markers": "python_version >= '3.8'",
             "version": "==3.2.4"
         },
         "asttokens": {
@@ -277,11 +273,7 @@
                 "sha256:cf69eaf5185fd58f268f805b505ce31f9b9fc2d64b376642164e9244540c1221",
                 "sha256:f4f4acf526fcd1c34e7ce851147deedd4e26e6402369304220250598b26448db"
             ],
-<<<<<<< HEAD
-            "markers": "python_full_version >= '3.7.0'",
-=======
-            "markers": "python_version >= '3.7'",
->>>>>>> 90a6aef5
+            "markers": "python_full_version >= '3.7.0'",
             "version": "==4.2.0"
         },
         "beautifulsoup4": {
@@ -342,10 +334,6 @@
                 "sha256:ad648c89a4935590a69341e5430fc42a021489a22de171ee3fd7bb204f9ef0fa"
             ],
             "index": "pypi",
-<<<<<<< HEAD
-=======
-            "markers": "python_version >= '3.8'",
->>>>>>> 90a6aef5
             "version": "==1.34.150"
         },
         "botocore": {
@@ -361,11 +349,7 @@
                 "sha256:3ae3b49a3d5e28a77a0be2b37dbcb89005058959cb2323858c2657c4a8cab474",
                 "sha256:b8adc2e7c07f105ced7bc56dbb6dfbe7c4a00acce20e2227b3f355be89bc6827"
             ],
-<<<<<<< HEAD
-            "markers": "python_full_version >= '3.7.0'",
-=======
-            "markers": "python_version >= '3.7'",
->>>>>>> 90a6aef5
+            "markers": "python_full_version >= '3.7.0'",
             "version": "==5.4.0"
         },
         "certifi": {
@@ -544,12 +528,7 @@
                 "sha256:e4fe929cde1ed102b82a718d336fdc5be38c4202590fee54b62946d3c4f3b17a"
             ],
             "index": "pypi",
-<<<<<<< HEAD
             "version": "==0.18.0"
-=======
-            "markers": "python_version >= '3.9' and python_version < '4.0'",
-            "version": "==0.16.4"
->>>>>>> 90a6aef5
         },
         "colorama": {
             "hashes": [
@@ -1022,11 +1001,7 @@
                 "sha256:49315be72c55a6a37d62819e3573f6b416aca00721f7e3e31a008d928bf64022",
                 "sha256:53326ea2ebec768070a94bee4e1b9194c9646ea0c2bd72422785bd0f9abfad7b"
             ],
-<<<<<<< HEAD
-            "markers": "python_full_version >= '3.7.0'",
-=======
-            "markers": "python_version >= '3.7'",
->>>>>>> 90a6aef5
+            "markers": "python_full_version >= '3.7.0'",
             "version": "==2.32.0"
         },
         "google-cloud-core": {
@@ -1042,11 +1017,7 @@
                 "sha256:0aa3f7c57f3632f81b455d91558d2b27ada96eee2de3aaa17f689db1470d9578",
                 "sha256:e8e1a9577952143c3fca8163005ecfadd2d70ec080fa158a8b305000e2c22fbb"
             ],
-<<<<<<< HEAD
-            "markers": "python_full_version >= '3.7.0'",
-=======
-            "markers": "python_version >= '3.7'",
->>>>>>> 90a6aef5
+            "markers": "python_full_version >= '3.7.0'",
             "version": "==2.18.0"
         },
         "google-crc32c": {
@@ -2511,10 +2482,6 @@
                 "sha256:898a29f49ac9c903d554f5a6cdc44a8fc564325557c18f82e51f39c1f4fc2aeb"
             ],
             "index": "pypi",
-<<<<<<< HEAD
-=======
-            "markers": "python_version >= '3.7'",
->>>>>>> 90a6aef5
             "version": "==3.1.20"
         },
         "ptyprocess": {
@@ -3125,11 +3092,7 @@
                 "sha256:fc950898871c3ecf3b921295c5fcf47b4a30b57b54be8f369014fb1eb9b4cfa5"
             ],
             "markers": "python_version >= '3.8'",
-<<<<<<< HEAD
             "version": "==2.23.0"
-=======
-            "version": "==2.20.0"
->>>>>>> 90a6aef5
         },
         "referencing": {
             "hashes": [
@@ -3184,11 +3147,7 @@
                 "sha256:a4eb26484f2c82589bd9a17c73d32a010b1e29d89f1604cd9bf3a2097b81bb5e",
                 "sha256:ba3a3775974105c221d31141f2c116f4fd65c5ceb0698657a11e9f295ec93fd0"
             ],
-<<<<<<< HEAD
             "markers": "python_version < '4' and python_full_version >= '3.6.3'",
-=======
-            "markers": "python_full_version >= '3.6.3' and python_full_version < '4.0.0'",
->>>>>>> 90a6aef5
             "version": "==12.6.0"
         },
         "rope": {
