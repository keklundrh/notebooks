--- conflicted
+++ resolved
@@ -141,11 +141,7 @@
                 "sha256:0fca07b290282b9449590cbdb39b3461c45f2b6037523949f028ff2cba82c85e",
                 "sha256:c2aec138a24f8462d6199c65666590dab14acb18af6c62950c82bc8d40862558"
             ],
-<<<<<<< HEAD
-            "markers": "python_full_version >= '3.6.0' and python_version < '4'",
-=======
             "markers": "python_version >= '3.6' and python_version < '4'",
->>>>>>> 6ea76f03
             "version": "==1.1.6"
         },
         "argon2-cffi": {
@@ -3131,11 +3127,7 @@
                 "sha256:a4eb26484f2c82589bd9a17c73d32a010b1e29d89f1604cd9bf3a2097b81bb5e",
                 "sha256:ba3a3775974105c221d31141f2c116f4fd65c5ceb0698657a11e9f295ec93fd0"
             ],
-<<<<<<< HEAD
             "markers": "python_full_version >= '3.6.3' and python_version < '4'",
-=======
-            "markers": "python_version < '4' and python_full_version >= '3.6.3'",
->>>>>>> 6ea76f03
             "version": "==12.6.0"
         },
         "rope": {
@@ -3255,11 +3247,7 @@
                 "sha256:90260d9058e514786967344d0ef75fa8727eed8a7d2e43ce9f4bcf1b536174f7",
                 "sha256:e38464a49c6c85d7f1351b0126661487a7e0a14a50f1675ec50eb34d4f20ef21"
             ],
-<<<<<<< HEAD
-            "markers": "python_full_version >= '3.6.0' and python_version < '4'",
-=======
             "markers": "python_version >= '3.6' and python_version < '4'",
->>>>>>> 6ea76f03
             "version": "==4.9"
         },
         "ruamel.yaml": {
