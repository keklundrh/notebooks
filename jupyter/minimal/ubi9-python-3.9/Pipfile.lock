--- conflicted
+++ resolved
@@ -1094,19 +1094,11 @@
         },
         "prompt-toolkit": {
             "hashes": [
-<<<<<<< HEAD
-                "sha256:07c60ee4ab7b7e90824b61afa840c8f5aad2d46b3e2e10acc33d8ecc94a49089",
-                "sha256:a29b89160e494e3ea8622b09fa5897610b437884dcdcd054fdc1308883326c2a"
-            ],
-            "markers": "python_version >= '3.7'",
-            "version": "==3.0.45"
-=======
                 "sha256:0d7bfa67001d5e39d02c224b663abc33687405033a8c422d0d675a5a13361d10",
                 "sha256:1e1b29cb58080b1e69f207c893a1a7bf16d127a5c30c9d17a25a5d77792e5360"
             ],
-            "markers": "python_full_version >= '3.7.0'",
+            "markers": "python_version >= '3.7'",
             "version": "==3.0.47"
->>>>>>> 21c36929
         },
         "psutil": {
             "hashes": [
@@ -1580,13 +1572,8 @@
                 "sha256:04e5ca0351e0f3f85c6853954072df659d0d13fac324d0072316b67d7794700d",
                 "sha256:1a7ead55c7e559dd4dee8856e3a88b41225abfe1ce8df57b7c13915fe121ffb8"
             ],
-<<<<<<< HEAD
             "markers": "python_version < '3.11' and python_version < '3.10'",
-            "version": "==4.12.0"
-=======
-            "markers": "python_version < '3.11'",
             "version": "==4.12.2"
->>>>>>> 21c36929
         },
         "uri-template": {
             "hashes": [
@@ -1825,19 +1812,11 @@
         },
         "zipp": {
             "hashes": [
-<<<<<<< HEAD
-                "sha256:2828e64edb5386ea6a52e7ba7cdb17bb30a73a858f5eb6eb93d8d36f5ea26091",
-                "sha256:35427f6d5594f4acf82d25541438348c26736fa9b3afa2754bcd63cdb99d8e8f"
-            ],
-            "markers": "python_version >= '3.8'",
-            "version": "==3.19.1"
-=======
                 "sha256:bf1dcf6450f873a13e952a29504887c89e6de7506209e5b1bcc3460135d4de19",
                 "sha256:f091755f667055f2d02b32c53771a7a6c8b47e1fdbc4b72a8b9072b3eef8015c"
             ],
             "markers": "python_version >= '3.8'",
             "version": "==3.19.2"
->>>>>>> 21c36929
         }
     },
     "develop": {}
