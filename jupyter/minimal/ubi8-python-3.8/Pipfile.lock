--- conflicted
+++ resolved
@@ -1072,13 +1072,8 @@
                 "sha256:3e93e348ab27e712acd46fccd809139e356eb9a31aab641d1a7991a6eb4e6f68",
                 "sha256:949019b9240d66897e442888cfb618f69ef23dc71c01cb5fced8499c2cfc084d"
             ],
-<<<<<<< HEAD
-            "markers": "python_version >= '3.8'",
-            "version": "==0.10.0"
-=======
             "markers": "python_full_version >= '3.8.0'",
             "version": "==0.10.1"
->>>>>>> 38cc367c
         },
         "nbconvert": {
             "hashes": [
@@ -1717,8 +1712,6 @@
             "markers": "python_version >= '2.7' and python_version not in '3.0, 3.1, 3.2, 3.3, 3.4, 3.5'",
             "version": "==1.8.3"
         },
-<<<<<<< HEAD
-=======
         "setuptools": {
             "hashes": [
                 "sha256:54faa7f2e8d2d11bcd2c07bed282eef1046b5c080d1c32add737d7b5817b1ad4",
@@ -1728,7 +1721,6 @@
             "markers": "python_version >= '3.8'",
             "version": "==70.0.0"
         },
->>>>>>> 38cc367c
         "simpervisor": {
             "hashes": [
                 "sha256:3e313318264559beea3f475ead202bc1cd58a2f1288363abb5657d306c5b8388",
