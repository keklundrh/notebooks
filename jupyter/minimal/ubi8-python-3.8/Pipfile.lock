--- conflicted
+++ resolved
@@ -439,13 +439,8 @@
                 "sha256:fe9f97feb71aa9896b81973a7bbada8c49501dc73e58a10fcef6663af95e5079",
                 "sha256:ffc519621dce0c767e96b9c53f09c5d215578e10b02c285809f76509a3931482"
             ],
-<<<<<<< HEAD
-            "markers": "python_version >= '3.7'",
-            "version": "==3.3.2"
-=======
             "markers": "python_full_version >= '3.7.0'",
             "version": "==3.4.0"
->>>>>>> fbadad2f
         },
         "colorama": {
             "hashes": [
@@ -1210,10 +1205,6 @@
                 "sha256:d6623ab0477a80df74e646bdbc93621143f5caf104206aa29294d53de1a03d90",
                 "sha256:f49a827f90062e411f1ce1f854f2aedb3c23353244f8108b89283587397ac10e"
             ],
-<<<<<<< HEAD
-            "markers": "python_version >= '3.7'",
-            "version": "==3.0.47"
-=======
             "markers": "python_full_version >= '3.7.0'",
             "version": "==3.0.48"
         },
@@ -1320,7 +1311,6 @@
             ],
             "markers": "python_version >= '3.8'",
             "version": "==0.2.0"
->>>>>>> fbadad2f
         },
         "psutil": {
             "hashes": [
@@ -1830,11 +1820,7 @@
                 "sha256:04e5ca0351e0f3f85c6853954072df659d0d13fac324d0072316b67d7794700d",
                 "sha256:1a7ead55c7e559dd4dee8856e3a88b41225abfe1ce8df57b7c13915fe121ffb8"
             ],
-<<<<<<< HEAD
-            "markers": "python_version < '3.11' and python_version < '3.10'",
-=======
-            "markers": "python_version >= '3.8'",
->>>>>>> fbadad2f
+            "markers": "python_version >= '3.8'",
             "version": "==4.12.2"
         },
         "uri-template": {
