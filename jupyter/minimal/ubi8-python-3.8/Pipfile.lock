--- conflicted
+++ resolved
@@ -1124,16 +1124,11 @@
         },
         "prompt-toolkit": {
             "hashes": [
-                "sha256:205a20669633d042d3722a528b8e7cd3f4dbd9e1450935f596c2cc61166762dd",
-                "sha256:c1dfd082c4259964bc8bcce1f8460d9dbeb5d4a37bfc25b8082bc02cd41c8af6"
-            ],
-<<<<<<< HEAD
-            "markers": "python_version >= '3.7'",
-            "version": "==3.0.43"
-=======
-            "markers": "python_full_version >= '3.7.0'",
-            "version": "==3.0.44"
->>>>>>> fffacdf1
+                "sha256:07c60ee4ab7b7e90824b61afa840c8f5aad2d46b3e2e10acc33d8ecc94a49089",
+                "sha256:a29b89160e494e3ea8622b09fa5897610b437884dcdcd054fdc1308883326c2a"
+            ],
+            "markers": "python_version >= '3.7'",
+            "version": "==3.0.45"
         },
         "psutil": {
             "hashes": [
@@ -1373,11 +1368,11 @@
         },
         "requests": {
             "hashes": [
-                "sha256:dd951ff5ecf3e3b3aa26b40703ba77495dab41da839ae72ef3c8e5d8e2433289",
-                "sha256:fc06670dd0ed212426dfeb94fc1b983d917c4f9847c863f313c9dfaaffb7c23c"
-            ],
-            "markers": "python_version >= '3.8'",
-            "version": "==2.32.2"
+                "sha256:55365417734eb18255590a9ff9eb97e9e1da868d4ccd6402399eaf68af20a760",
+                "sha256:70761cfe03c773ceb22aa2f671b4757976145175cdfca038c02654d061d6dcc6"
+            ],
+            "markers": "python_version >= '3.8'",
+            "version": "==2.32.3"
         },
         "rfc3339-validator": {
             "hashes": [
@@ -1615,13 +1610,8 @@
                 "sha256:8cbcdc8606ebcb0d95453ad7dc5065e6237b6aa230a31e81d0f440c30fed5fd8",
                 "sha256:b349c66bea9016ac22978d800cfff206d5f9816951f12a7d0ec5578b0a819594"
             ],
-<<<<<<< HEAD
             "markers": "python_version < '3.11' and python_version < '3.10'",
-            "version": "==4.11.0"
-=======
-            "markers": "python_version < '3.11'",
             "version": "==4.12.0"
->>>>>>> fffacdf1
         },
         "uri-template": {
             "hashes": [
@@ -1860,16 +1850,11 @@
         },
         "zipp": {
             "hashes": [
-                "sha256:952df858fb3164426c976d9338d3961e8e8b3758e2e059e0f754b8c4262625ee",
-                "sha256:96dc6ad62f1441bcaccef23b274ec471518daf4fbbc580341204936a5a3dddec"
-            ],
-<<<<<<< HEAD
+                "sha256:2828e64edb5386ea6a52e7ba7cdb17bb30a73a858f5eb6eb93d8d36f5ea26091",
+                "sha256:35427f6d5594f4acf82d25541438348c26736fa9b3afa2754bcd63cdb99d8e8f"
+            ],
             "markers": "python_version < '3.10'",
-            "version": "==3.18.2"
-=======
-            "markers": "python_version >= '3.8'",
-            "version": "==3.19.0"
->>>>>>> fffacdf1
+            "version": "==3.19.1"
         }
     },
     "develop": {}
