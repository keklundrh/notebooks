--- conflicted
+++ resolved
@@ -598,11 +598,7 @@
                 "sha256:11901fa0c2f97919b288679932bb64febaeacf289d18ac84dd68cb2e74213369",
                 "sha256:72e8d4399996132204f9a16dcc751af254a48f8d1b20b9ff0f98d4a8f901e73d"
             ],
-<<<<<<< HEAD
-            "markers": "python_version < '3.10' and python_version < '3.10'",
-=======
             "markers": "python_version < '3.10'",
->>>>>>> bd6dd095
             "version": "==8.2.0"
         },
         "importlib-resources": {
