--- conflicted
+++ resolved
@@ -19,14 +19,10 @@
 # ---------------------------- DEFINED FUNCTIONS ----------------------------- #
 
 # Expected commit reference for the runtime images
-<<<<<<< HEAD
-EXPECTED_COMMIT_REF="release-2024b"
-=======
 EXPECTED_COMMIT_REF="main"
 
 # Number of attempts for the skopeo tool to gather data from the repository.
 SKOPEO_RETRY=3
->>>>>>> b38759a4
 
 # Size change tresholds:
 # Max percentual change
@@ -198,16 +194,7 @@
 function main() {
     ret_code=0
 
-<<<<<<< HEAD
-    # If name of the directory isn't good enough, maybe we can improve this to search for the: `"schema_name": "runtime-image"` string.
-    runtime_image_files_all=$(find . -name "*.json" | grep "runtime-images" | sort --unique)
-
-    # TODO: for now let's exclude runtime images for 2024a branch.
-    # We shall consider whether we want to include check of these (N-1) in the future, but probably not.
-    runtime_image_files=$(echo "${runtime_image_files_all}" | grep -v "python-3.9")
-=======
     runtime_image_files=$(find . -name "*imagestream.yaml" | grep "runtime" | sort --unique)
->>>>>>> b38759a4
 
     IFS=$'\n'
     for file in ${runtime_image_files}; do
