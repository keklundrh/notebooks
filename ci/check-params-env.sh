#!/bin/bash
#
# This script serves to check and validate the `params.env` file that contains
# definitions of the notebook images that are supposed to be used in the resulting
# release.
#
# It is verified that particular image link exists and is a proper type for the
# assigned variable name. Structure of the `params.env` file is also checked.
#
# THIS FILE DOESN'T CHECK THAT THE USED LINK TO IMAGE IS THE LATEST ONE AVAILABLE!
#
# This script uses `skopeo` and `jq` tools installed locally for retrieving
# information about the particular remote images.
#
# Local execution: ./ci/check-params-env.sh
#   Note: please execute from the root directory so that relative path matches
#
# In case of the PR on GitHub, this check is tied to GitHub actions automatically,
# see `.github/workflows` directory.

# ----------------------------- GLOBAL VARIABLES ----------------------------- #

COMMIT_ENV_PATH="manifests/base/commit.env"
PARAMS_ENV_PATH="manifests/base/params.env"

# This value needs to be updated everytime we deliberately change number of the
# images we want to have in the `params.env` file.
<<<<<<< HEAD
EXPECTED_NUM_RECORDS=35
=======
EXPECTED_NUM_RECORDS=24
>>>>>>> b60baee2

# Size change tresholds:
# Max percentual change
SIZE_PERCENTUAL_TRESHOLD=10
# Max absolute change in MB
SIZE_ABSOLUTE_TRESHOLD=100

# ---------------------------- DEFINED FUNCTIONS ----------------------------- #

function check_variables_uniq() {
    local env_file_path="${1}"
    local allow_value_duplicity="${2:=false}"
    local ret_code=0

    echo "Checking that all variables in the file '${env_file_path}' are unique and expected"

    local content
    content=$(sed 's#\(.*\)=.*#\1#' "${env_file_path}" | sort)

    local num_records
    num_records=$(echo "${content}" | wc -l)

    local num_uniq_records
    num_uniq_records=$(echo "${content}" | uniq | wc -l)

    test "${num_records}" -eq "${num_uniq_records}" || {
        echo "Some of the variables in the file aren't unique!"
        ret_code=1
    }

    # ----
    if test "${allow_value_duplicity}" = "false"; then
        echo "Checking that all values assigned to variables in the file '${env_file_path}' are unique and expected"

        content=$(sed 's#.*=\(.*\)#\1#' "${env_file_path}" | sort)

        local num_values
        num_values=$(echo "${content}" | wc -l)

        local num_uniq_values
        num_uniq_values=$(echo "${content}" | uniq | wc -l)

        test "${num_values}" -eq "${num_uniq_values}" || {
            echo "Some of the values in the file aren't unique!"
            ret_code=1
        }
    fi

    # ----
    echo "Checking that there are expected number of records in the file '${env_file_path}'"

    test "${num_records}" -eq "${EXPECTED_NUM_RECORDS}" || {
        echo "Number of records in the file is incorrect - expected '${EXPECTED_NUM_RECORDS}' but got '${num_records}'!"
        ret_code=1
    }

    echo "---------------------------------------------"
    return "${ret_code}"
}

function check_image_variable_matches_name_and_commitref_and_size() {
    local image_variable="${1}"
    local image_name="${2}"
    local image_commitref="${3}"
    local openshift_build_name="${4}"
    local actual_img_size="${5}"

    local expected_name
    local expected_commitref
    local expected_build_name
    local expected_img_size

    case "${image_variable}" in
        odh-minimal-notebook-image-n)
            expected_name="odh-notebook-jupyter-minimal-ubi9-python-3.11"
<<<<<<< HEAD
            expected_commitref="release-2024b"
=======
            expected_commitref="main"
>>>>>>> b60baee2
            expected_build_name="jupyter-minimal-ubi9-python-3.11-amd64"
            expected_img_size=528
            ;;
        odh-minimal-notebook-image-n-1)
<<<<<<< HEAD
            expected_name="odh-notebook-jupyter-minimal-ubi9-python-3.9"
            expected_commitref="release-2024a"
            expected_build_name="jupyter-minimal-ubi9-python-3.9-amd64"
            expected_img_size=489
            ;;
        odh-minimal-notebook-image-n-2)
            expected_name="odh-notebook-jupyter-minimal-ubi9-python-3.9"
            expected_commitref="release-2023b"
            expected_build_name="jupyter-minimal-ubi9-python-3.9-amd64"
            expected_img_size=486
            ;;
        odh-minimal-notebook-image-n-3)
            expected_name="odh-notebook-jupyter-minimal-ubi9-python-3.9"
            expected_commitref="release-2023a"
            expected_build_name="jupyter-minimal-ubi9-python-3.9-amd64"
            expected_img_size=475
            ;;
        odh-minimal-notebook-image-n-4)
            expected_name="odh-notebook-jupyter-minimal-ubi8-python-3.8"
            expected_commitref="release-1.2"
            expected_build_name="jupyter-minimal-ubi8-python-3.8-amd64"
            expected_img_size=479
            ;;
        odh-minimal-gpu-notebook-image-n)
            expected_name="odh-notebook-jupyter-minimal-ubi9-python-3.11"
            expected_commitref="release-2024b"
=======
            expected_name="odh-notebook-jupyter-minimal-ubi9-python-3.11"
            expected_commitref="2024b"
            expected_build_name="jupyter-minimal-ubi9-python-3.11-amd64"
            expected_img_size=503
            ;;
        odh-minimal-gpu-notebook-image-n)
            expected_name="odh-notebook-jupyter-minimal-ubi9-python-3.11"
            expected_commitref="main"
>>>>>>> b60baee2
            expected_build_name="cuda-jupyter-minimal-ubi9-python-3.11-amd64"
            expected_img_size=5157
            ;;
        odh-minimal-gpu-notebook-image-n-1)
<<<<<<< HEAD
            expected_name="odh-notebook-jupyter-minimal-ubi9-python-3.9"
            expected_commitref="release-2024a"
            expected_build_name="cuda-jupyter-minimal-ubi9-python-3.9-amd64"
            expected_img_size=6026
            ;;
        odh-minimal-gpu-notebook-image-n-2)
            expected_name="odh-notebook-jupyter-minimal-ubi9-python-3.9"
            expected_commitref="release-2023b"
            expected_build_name="cuda-jupyter-minimal-ubi9-python-3.9-amd64"
            expected_img_size=5326
            ;;
        odh-minimal-gpu-notebook-image-n-3)
            expected_name="odh-notebook-jupyter-minimal-ubi9-python-3.9"
            expected_commitref="release-2023a"
            expected_build_name="cuda-jupyter-minimal-ubi9-python-3.9-amd64"
            expected_img_size=5038
            ;;
        odh-minimal-gpu-notebook-image-n-4)
            expected_name="odh-notebook-jupyter-minimal-ubi8-python-3.8"
            expected_commitref="release-1.2"
            expected_build_name="cuda-jupyter-minimal-ubi8-python-3.8-amd64"
            expected_img_size=5333
            ;;
        odh-pytorch-gpu-notebook-image-n)
            expected_name="odh-notebook-jupyter-pytorch-ubi9-python-3.11"
            expected_commitref="release-2024b"
=======
            expected_name="odh-notebook-jupyter-minimal-ubi9-python-3.11"
            expected_commitref="2024b"
            expected_build_name="cuda-jupyter-minimal-ubi9-python-3.11-amd64"
            expected_img_size=5157
            ;;
        odh-pytorch-gpu-notebook-image-n)
            expected_name="odh-notebook-jupyter-pytorch-ubi9-python-3.11"
            expected_commitref="main"
>>>>>>> b60baee2
            expected_build_name="jupyter-pytorch-ubi9-python-3.11-amd64"
            expected_img_size=8571
            ;;
        odh-pytorch-gpu-notebook-image-n-1)
<<<<<<< HEAD
            expected_name="odh-notebook-jupyter-pytorch-ubi9-python-3.9"
            expected_commitref="release-2024a"
            expected_build_name="jupyter-pytorch-ubi9-python-3.9-amd64"
            expected_img_size=9354
            ;;
        odh-pytorch-gpu-notebook-image-n-2)
            expected_name="odh-notebook-jupyter-pytorch-ubi9-python-3.9"
            expected_commitref="release-2023b"
            expected_build_name="jupyter-pytorch-ubi9-python-3.9-amd64"
            expected_img_size=8711
            ;;
        odh-pytorch-gpu-notebook-image-n-3)
            expected_name="odh-notebook-jupyter-pytorch-ubi9-python-3.9"
            expected_commitref="release-2023a"
            expected_build_name="jupyter-pytorch-ubi9-python-3.9-amd64"
            expected_img_size=7130
            ;;
        odh-pytorch-gpu-notebook-image-n-4)
            expected_name="odh-notebook-cuda-jupyter-pytorch-ubi8-python-3.8"
            expected_commitref="release-1.2"
            expected_build_name="jupyter-pytorch-ubi8-python-3.8-amd64"
            expected_img_size=6592
            ;;
        odh-generic-data-science-notebook-image-n)
            expected_name="odh-notebook-jupyter-datascience-ubi9-python-3.11"
            expected_commitref="release-2024b"
=======
            expected_name="odh-notebook-jupyter-pytorch-ubi9-python-3.11"
            expected_commitref="2024b"
            expected_build_name="jupyter-pytorch-ubi9-python-3.11-amd64"
            expected_img_size=8571
            ;;
        odh-generic-data-science-notebook-image-n)
            expected_name="odh-notebook-jupyter-datascience-ubi9-python-3.11"
            expected_commitref="main"
>>>>>>> b60baee2
            expected_build_name="jupyter-datascience-ubi9-python-3.11-amd64"
            expected_img_size=961
            ;;
        odh-generic-data-science-notebook-image-n-1)
<<<<<<< HEAD
            expected_name="odh-notebook-jupyter-datascience-ubi9-python-3.9"
            expected_commitref="release-2024a"
            expected_build_name="jupyter-datascience-ubi9-python-3.9-amd64"
            expected_img_size=890
            ;;
        odh-generic-data-science-notebook-image-n-2)
            expected_name="odh-notebook-jupyter-datascience-ubi9-python-3.9"
            expected_commitref="release-2023b"
            expected_build_name="jupyter-datascience-ubi9-python-3.9-amd64"
            expected_img_size=883
            ;;
        odh-generic-data-science-notebook-image-n-3)
            expected_name="odh-notebook-jupyter-datascience-ubi9-python-3.9"
            expected_commitref="release-2023a"
            expected_build_name="jupyter-datascience-ubi9-python-3.9-amd64"
            expected_img_size=685
            ;;
        odh-generic-data-science-notebook-image-n-4)
            expected_name="odh-notebook-jupyter-datascience-ubi8-python-3.8"
            expected_commitref="release-1.2"
            expected_build_name="jupyter-datascience-ubi8-python-3.8-amd64"
            expected_img_size=865
            ;;
        odh-tensorflow-gpu-notebook-image-n)
            expected_name="odh-notebook-cuda-jupyter-tensorflow-ubi9-python-3.11"
            expected_commitref="release-2024b"
=======
            expected_name="odh-notebook-jupyter-datascience-ubi9-python-3.11"
            expected_commitref="2024b"
            expected_build_name="jupyter-datascience-ubi9-python-3.11-amd64"
            expected_img_size=904
            ;;
        odh-tensorflow-gpu-notebook-image-n)
            expected_name="odh-notebook-cuda-jupyter-tensorflow-ubi9-python-3.11"
            expected_commitref="main"
>>>>>>> b60baee2
            expected_build_name="cuda-jupyter-tensorflow-ubi9-python-3.11-amd64"
            expected_img_size=8211
            ;;
        odh-tensorflow-gpu-notebook-image-n-1)
<<<<<<< HEAD
            expected_name="odh-notebook-cuda-jupyter-tensorflow-ubi9-python-3.9"
            expected_commitref="release-2024a"
            expected_build_name="cuda-jupyter-tensorflow-ubi9-python-3.9-amd64"
            expected_img_size=6984
            ;;
        odh-tensorflow-gpu-notebook-image-n-2)
            expected_name="odh-notebook-cuda-jupyter-tensorflow-ubi9-python-3.9"
            expected_commitref="release-2023b"
            expected_build_name="cuda-jupyter-tensorflow-ubi9-python-3.9-amd64"
            expected_img_size=6301
            ;;
        odh-tensorflow-gpu-notebook-image-n-3)
            expected_name="odh-notebook-cuda-jupyter-tensorflow-ubi9-python-3.9"
            expected_commitref="release-2023a"
            expected_build_name="cuda-jupyter-tensorflow-ubi9-python-3.9-amd64"
            expected_img_size=5927
            ;;
        odh-tensorflow-gpu-notebook-image-n-4)
            expected_name="odh-notebook-cuda-jupyter-tensorflow-ubi8-python-3.8"
            expected_commitref="release-1.2"
            expected_build_name="cuda-jupyter-tensorflow-ubi8-python-3.8-amd64"
            expected_img_size=6309
            ;;
        odh-trustyai-notebook-image-n)
            expected_name="odh-notebook-jupyter-trustyai-ubi9-python-3.11"
            expected_commitref="release-2024b"
=======
            expected_name="odh-notebook-cuda-jupyter-tensorflow-ubi9-python-3.11"
            expected_commitref="2024b"
            expected_build_name="cuda-jupyter-tensorflow-ubi9-python-3.11-amd64"
            expected_img_size=8211
            ;;
        odh-trustyai-notebook-image-n)
            expected_name="odh-notebook-jupyter-trustyai-ubi9-python-3.11"
            expected_commitref="main"
>>>>>>> b60baee2
            expected_build_name="jupyter-trustyai-ubi9-python-3.11-amd64"
            expected_img_size=4197
            ;;
        odh-trustyai-notebook-image-n-1)
<<<<<<< HEAD
            expected_name="odh-notebook-jupyter-trustyai-ubi9-python-3.9"
            expected_commitref="release-2024a"
            expected_build_name="jupyter-trustyai-ubi9-python-3.9-amd64"
            expected_img_size=1123
            ;;
        odh-trustyai-notebook-image-n-2)
            expected_name="odh-notebook-jupyter-trustyai-ubi9-python-3.9"
            expected_commitref="release-2023b"
            expected_build_name="jupyter-trustyai-ubi9-python-3.9-amd64"
            expected_img_size=1057
            ;;
        odh-trustyai-notebook-image-n-3)
            expected_name="odh-notebook-jupyter-trustyai-ubi9-python-3.9"
            expected_commitref="release-2023a"
            expected_build_name="jupyter-trustyai-ubi9-python-3.9-amd64"
            expected_img_size=883
            ;;
        odh-codeserver-notebook-image-n)
            expected_name="odh-notebook-code-server-ubi9-python-3.11"
            expected_commitref="release-2024b"
=======
            expected_name="odh-notebook-jupyter-trustyai-ubi9-python-3.11"
            expected_commitref="2024b"
            expected_build_name="jupyter-trustyai-ubi9-python-3.11-amd64"
            expected_img_size=4197
            ;;
        odh-codeserver-notebook-image-n)
            expected_name="odh-notebook-code-server-ubi9-python-3.11"
            expected_commitref="main"
>>>>>>> b60baee2
            expected_build_name="codeserver-ubi9-python-3.11-amd64"
            expected_img_size=893
            ;;
        odh-codeserver-notebook-image-n-1)
<<<<<<< HEAD
            expected_name="odh-notebook-code-server-ubi9-python-3.9"
            expected_commitref="release-2024a"
            expected_build_name="codeserver-ubi9-python-3.9-amd64"
            expected_img_size=837
            ;;
        odh-codeserver-notebook-image-n-2)
            expected_name="odh-notebook-code-server-ubi9-python-3.9"
            expected_commitref="release-2023b"
            expected_build_name="codeserver-ubi9-python-3.9-amd64"
            expected_img_size=778
            ;;
        odh-rocm-minimal-notebook-image-n)
            expected_name="odh-notebook-jupyter-minimal-ubi9-python-3.11"
            expected_commitref="release-2024b"
=======
            expected_name="odh-notebook-code-server-ubi9-python-3.11"
            expected_commitref="2024b"
            expected_build_name="codeserver-ubi9-python-3.11-amd64"
            expected_img_size=850
            ;;
        odh-rstudio-notebook-image-n)
            expected_name="odh-notebook-rstudio-server-c9s-python-3.11"
            expected_commitref="main"
            expected_build_name="rstudio-c9s-python-3.11-amd64"
            expected_img_size=1242
            ;;
        odh-rstudio-notebook-image-n-1)
            expected_name="odh-notebook-rstudio-server-c9s-python-3.11"
            expected_commitref="2024b"
            expected_build_name="rstudio-c9s-python-3.11-amd64"
            expected_img_size=1208
            ;;
        # For both RStudio GPU workbenches - the final name labels are identical to plain RStudio ones
        # This is because the very same RStudio Dockerfile is used but different base images in both cases
        # We should consider what to do with this - in ideal case, we should have different labels for these cases.
        odh-rstudio-gpu-notebook-image-n)
            expected_name="odh-notebook-rstudio-server-c9s-python-3.11"
            expected_commitref="main"
            expected_build_name="cuda-rstudio-c9s-python-3.11-amd64"
            expected_img_size=7184
            ;;
        odh-rstudio-gpu-notebook-image-n-1)
            expected_name="odh-notebook-rstudio-server-c9s-python-3.11"
            expected_commitref="2024b"
            expected_build_name="cuda-rstudio-c9s-python-3.11-amd64"
            expected_img_size=7184
            ;;
        odh-rocm-minimal-notebook-image-n)
            expected_name="odh-notebook-jupyter-minimal-ubi9-python-3.11"
            expected_commitref="main"
            expected_build_name="rocm-jupyter-minimal-ubi9-python-3.11-amd64"
            expected_img_size=4830
            ;;
        odh-rocm-minimal-notebook-image-n-1)
            expected_name="odh-notebook-jupyter-minimal-ubi9-python-3.11"
            expected_commitref="2024b"
>>>>>>> b60baee2
            expected_build_name="rocm-jupyter-minimal-ubi9-python-3.11-amd64"
            expected_img_size=4830
            ;;
        odh-rocm-pytorch-notebook-image-n)
            expected_name="odh-notebook-jupyter-rocm-pytorch-ubi9-python-3.11"
<<<<<<< HEAD
            expected_commitref="release-2024b"
=======
            expected_commitref="main"
            expected_build_name="rocm-jupyter-pytorch-ubi9-python-3.11-amd64"
            expected_img_size=6571
            ;;
        odh-rocm-pytorch-notebook-image-n-1)
            expected_name="odh-notebook-jupyter-rocm-pytorch-ubi9-python-3.11"
            expected_commitref="2024b"
>>>>>>> b60baee2
            expected_build_name="rocm-jupyter-pytorch-ubi9-python-3.11-amd64"
            expected_img_size=6571
            ;;
        odh-rocm-tensorflow-notebook-image-n)
            expected_name="odh-notebook-jupyter-rocm-tensorflow-ubi9-python-3.11"
<<<<<<< HEAD
            expected_commitref="release-2024b"
=======
            expected_commitref="main"
            expected_build_name="rocm-jupyter-tensorflow-ubi9-python-3.11-amd64"
            expected_img_size=5782
            ;;
        odh-rocm-tensorflow-notebook-image-n-1)
            expected_name="odh-notebook-jupyter-rocm-tensorflow-ubi9-python-3.11"
            expected_commitref="2024b"
>>>>>>> b60baee2
            expected_build_name="rocm-jupyter-tensorflow-ubi9-python-3.11-amd64"
            expected_img_size=5782
            ;;
        *)
            echo "Unimplemented variable name: '${image_variable}'"
            return 1
    esac

    test "${image_name}" = "${expected_name}" || {
        echo "Image URL points to an incorrect image: expected name '${expected_name}'; actual '${image_name}'"
        return 1
    }

    test "${image_commitref}" = "${expected_commitref}" || {
        echo "Image URL points to an incorrect image: expected commitref '${expected_commitref}'; actual '${image_commitref}'"
        return 1
    }

    test "${openshift_build_name}" = "${expected_build_name}" || {
        echo "Image URL points to an incorrect image: expected OPENSHIFT_BUILD_NAME '${expected_build_name}'; actual '${openshift_build_name}'"
        return 1
    }

    # Check the size change constraints now
    if test -z "${expected_img_size}" || test "${expected_img_size}" -eq 0; then
        echo "Expected image size is undefined or empty, please check the pre-defined values!"
        return 1
    fi

    # 1. Percentual size change
    percent_change=$((100 * actual_img_size / expected_img_size - 100))
    abs_percent_change=${percent_change#-*}
    test ${abs_percent_change} -le ${SIZE_PERCENTUAL_TRESHOLD} || {
        echo "Image size changed by ${abs_percent_change}% (expected: ${expected_img_size} MB; actual: ${actual_img_size} MB; treshold: ${SIZE_PERCENTUAL_TRESHOLD}%)."
        return 1
    }
    # 2. Absolute size change
    size_difference=$((actual_img_size - expected_img_size))
    abs_size_difference=${size_difference#-*}
    test ${abs_size_difference} -le ${SIZE_ABSOLUTE_TRESHOLD} || {
        echo "Image size changed by ${abs_size_difference} MB (expected: ${expected_img_size} MB; actual: ${actual_img_size} MB; treshold: ${SIZE_ABSOLUTE_TRESHOLD} MB)."
        return 1
    }
}

function check_image_commit_id_matches_metadata() {
    local image_variable="${1}"
    local image_commit_id="${2}"

    local short_image_commit_id
    # We're interested only in the first 7 characters of the commit ID
    short_image_commit_id=${image_commit_id:0:7}

    local file_image_commit_id

    file_image_commit_id=$(sed 's#-commit##' "${COMMIT_ENV_PATH}" | grep "${image_variable}=" | cut --delimiter "=" --field 2)
    test -n "${file_image_commit_id}" || {
        echo "Couldn't retrieve commit id for image variable '${image_variable}' in '${COMMIT_ENV_PATH}'!"
        return 1
    }

    test "${short_image_commit_id}" = "${file_image_commit_id}" || {
        echo "Image commit IDs for image variable '${image_variable}' don't equal!"
        echo "Image commit ID gathered from image: '${short_image_commit_id}'"
        echo "Image commit ID in '${COMMIT_ENV_PATH}': '${file_image_commit_id}'"
        return 1
    }
}

function check_image() {
    local image_variable="${1}"
    local image_url="${2}"

    echo "Checking metadata for image '${image_variable}' with URL '${image_url}'"

    local image_metadata_config
    local image_name
    local image_commit_id
    local image_commitref
    local image_created

    image_metadata_config="$(skopeo inspect --config "docker://${image_url}")" || {
        echo "Couldn't download image config metadata with skopeo tool!"
        return 1
    }
    image_name=$(echo "${image_metadata_config}" | jq --raw-output '.config.Labels.name') ||  {
        echo "Couldn't parse '.config.Labels.name' from image metadata!"
        return 1
    }
    image_commit_id=$(echo "${image_metadata_config}" | jq --raw-output '.config.Labels."io.openshift.build.commit.id"') ||  {
        echo "Couldn't parse '.config.Labels."io.openshift.build.commit.id"' from image metadata!"
        return 1
    }
    image_commitref=$(echo "${image_metadata_config}" | jq --raw-output '.config.Labels."io.openshift.build.commit.ref"') ||  {
        echo "Couldn't parse '.config.Labels."io.openshift.build.commit.ref"' from image metadata!"
        return 1
    }
    image_created=$(echo "${image_metadata_config}" | jq --raw-output '.created') ||  {
        echo "Couldn't parse '.created' from image metadata!"
        return 1
    }

    local config_env
    local build_name_raw
    local openshift_build_name

    config_env=$(echo "${image_metadata_config}" | jq --raw-output '.config.Env') || {
        echo "Couldn't parse '.config.Env' from image metadata!"
        return 1
    }
    build_name_raw=$(echo "${config_env}" | grep '"OPENSHIFT_BUILD_NAME=') || {
        echo "Couldn't get 'OPENSHIFT_BUILD_NAME' from set of the image environment variables!"
        return 1
    }
    openshift_build_name=$(echo "${build_name_raw}" | sed 's/.*"OPENSHIFT_BUILD_NAME=\(.*\)".*/\1/') || {
        echo "Couldn't parse value of the 'OPENSHIFT_BUILD_NAME' variable from '${build_name_raw}'!"
        return 1
    }

    local image_metadata
    local image_size
    local image_size_mb

    image_metadata="$(skopeo inspect --raw "docker://${image_url}")" || {
        echo "Couldn't download image metadata with skopeo tool!"
        return 1
    }
    # Here we get the image size as a compressed image. This differs to what we gather in
    # 'tests/containers/base_image_test.py#test_image_size_change' where we check against the extracted image size.
    # There is no actual reason to compare these different sizes except that in this case we want to do check the
    # image remotely, whereas in the othe test, we have the image present locally on the machine.
    image_size=$(echo "${image_metadata}" | jq '[ .layers[].size ] | add') ||  {
        echo "Couldn't count image size from image metadata!"
        return 1
    }
    image_size_mb=$((image_size / 1024 / 1024)) ||  {
        echo "Couldn't count image size from image metadata!"
        return 1
    }

    test -n "${image_name}" || {
        echo "Couldn't retrieve the name of the image - got empty value!"
        return 1
    }

    echo "Image name retrieved: '${image_name}'"
    echo "Image created: '${image_created}'"
    echo "Image size: ${image_size_mb} MB"

    check_image_variable_matches_name_and_commitref_and_size "${image_variable}" "${image_name}" "${image_commitref}" \
        "${openshift_build_name}" "${image_size_mb}" || return 1

    check_image_commit_id_matches_metadata "${image_variable}" "${image_commit_id}" || return 1

    echo "---------------------------------------------"
}

# ------------------------------ release-1.2 SCRIPT --------------------------------- #

ret_code=0

echo "Starting check of image references in files: '${COMMIT_ENV_PATH}' and '${PARAMS_ENV_PATH}'"
echo "---------------------------------------------"

check_variables_uniq "${COMMIT_ENV_PATH}" "true" || {
    echo "ERROR: Variable names in the '${COMMIT_ENV_PATH}' file failed validation!"
    echo "----------------------------------------------------"
    ret_code=1
}

check_variables_uniq "${PARAMS_ENV_PATH}" "false" || {
    echo "ERROR: Variable names in the '${PARAMS_ENV_PATH}' file failed validation!"
    echo "----------------------------------------------------"
    ret_code=1
}

while IFS= read -r LINE; do
    echo "Checking format of: '${LINE}'"
    [[ "${LINE}" = *[[:space:]]* ]] && {
        echo "ERROR: Line contains white-space and it shouldn't!"
        echo "--------------------------------------------------"
        ret_code=1
        continue
    }
    [[ "${LINE}" != *=* ]] && {
        echo "ERROR: Line doesn't contain '=' and it should!"
        echo "----------------------------------------------"
        ret_code=1
        continue
    }

    IMAGE_VARIABLE=$(echo "${LINE}" | cut --delimiter '=' --field 1)
    IMAGE_URL=$(echo "${LINE}" | cut --delimiter '=' --field 2)

    test -n "${IMAGE_VARIABLE}" || {
        echo "ERROR: Couldn't parse image variable - got empty value!"
        echo "-------------------------------------------------------"
        ret_code=1
        continue
    }

    test -n "${IMAGE_URL}" || {
        echo "ERROR: Couldn't parse image URL - got empty value!"
        echo "--------------------------------------------------"
        ret_code=1
        continue
    }

    check_image "${IMAGE_VARIABLE}" "${IMAGE_URL}" || {
        echo "ERROR: Image definition for '${IMAGE_VARIABLE}' isn't okay!"
        echo "------------------------"
        ret_code=1
        continue
    }
done < "${PARAMS_ENV_PATH}"

echo ""
if test "${ret_code}" -eq 0; then
    echo "Validation of '${PARAMS_ENV_PATH}' was successful! Congrats :)"
else
    echo "The '${PARAMS_ENV_PATH}' file isn't valid, please check above!"
fi

exit "${ret_code}"<|MERGE_RESOLUTION|>--- conflicted
+++ resolved
@@ -25,11 +25,7 @@
 
 # This value needs to be updated everytime we deliberately change number of the
 # images we want to have in the `params.env` file.
-<<<<<<< HEAD
 EXPECTED_NUM_RECORDS=35
-=======
-EXPECTED_NUM_RECORDS=24
->>>>>>> b60baee2
 
 # Size change tresholds:
 # Max percentual change
@@ -105,16 +101,11 @@
     case "${image_variable}" in
         odh-minimal-notebook-image-n)
             expected_name="odh-notebook-jupyter-minimal-ubi9-python-3.11"
-<<<<<<< HEAD
-            expected_commitref="release-2024b"
-=======
-            expected_commitref="main"
->>>>>>> b60baee2
+            expected_commitref="release-2024b"
             expected_build_name="jupyter-minimal-ubi9-python-3.11-amd64"
             expected_img_size=528
             ;;
         odh-minimal-notebook-image-n-1)
-<<<<<<< HEAD
             expected_name="odh-notebook-jupyter-minimal-ubi9-python-3.9"
             expected_commitref="release-2024a"
             expected_build_name="jupyter-minimal-ubi9-python-3.9-amd64"
@@ -141,21 +132,10 @@
         odh-minimal-gpu-notebook-image-n)
             expected_name="odh-notebook-jupyter-minimal-ubi9-python-3.11"
             expected_commitref="release-2024b"
-=======
-            expected_name="odh-notebook-jupyter-minimal-ubi9-python-3.11"
-            expected_commitref="2024b"
-            expected_build_name="jupyter-minimal-ubi9-python-3.11-amd64"
-            expected_img_size=503
-            ;;
-        odh-minimal-gpu-notebook-image-n)
-            expected_name="odh-notebook-jupyter-minimal-ubi9-python-3.11"
-            expected_commitref="main"
->>>>>>> b60baee2
             expected_build_name="cuda-jupyter-minimal-ubi9-python-3.11-amd64"
             expected_img_size=5157
             ;;
         odh-minimal-gpu-notebook-image-n-1)
-<<<<<<< HEAD
             expected_name="odh-notebook-jupyter-minimal-ubi9-python-3.9"
             expected_commitref="release-2024a"
             expected_build_name="cuda-jupyter-minimal-ubi9-python-3.9-amd64"
@@ -182,21 +162,10 @@
         odh-pytorch-gpu-notebook-image-n)
             expected_name="odh-notebook-jupyter-pytorch-ubi9-python-3.11"
             expected_commitref="release-2024b"
-=======
-            expected_name="odh-notebook-jupyter-minimal-ubi9-python-3.11"
-            expected_commitref="2024b"
-            expected_build_name="cuda-jupyter-minimal-ubi9-python-3.11-amd64"
-            expected_img_size=5157
-            ;;
-        odh-pytorch-gpu-notebook-image-n)
-            expected_name="odh-notebook-jupyter-pytorch-ubi9-python-3.11"
-            expected_commitref="main"
->>>>>>> b60baee2
             expected_build_name="jupyter-pytorch-ubi9-python-3.11-amd64"
             expected_img_size=8571
             ;;
         odh-pytorch-gpu-notebook-image-n-1)
-<<<<<<< HEAD
             expected_name="odh-notebook-jupyter-pytorch-ubi9-python-3.9"
             expected_commitref="release-2024a"
             expected_build_name="jupyter-pytorch-ubi9-python-3.9-amd64"
@@ -223,21 +192,10 @@
         odh-generic-data-science-notebook-image-n)
             expected_name="odh-notebook-jupyter-datascience-ubi9-python-3.11"
             expected_commitref="release-2024b"
-=======
-            expected_name="odh-notebook-jupyter-pytorch-ubi9-python-3.11"
-            expected_commitref="2024b"
-            expected_build_name="jupyter-pytorch-ubi9-python-3.11-amd64"
-            expected_img_size=8571
-            ;;
-        odh-generic-data-science-notebook-image-n)
-            expected_name="odh-notebook-jupyter-datascience-ubi9-python-3.11"
-            expected_commitref="main"
->>>>>>> b60baee2
             expected_build_name="jupyter-datascience-ubi9-python-3.11-amd64"
             expected_img_size=961
             ;;
         odh-generic-data-science-notebook-image-n-1)
-<<<<<<< HEAD
             expected_name="odh-notebook-jupyter-datascience-ubi9-python-3.9"
             expected_commitref="release-2024a"
             expected_build_name="jupyter-datascience-ubi9-python-3.9-amd64"
@@ -264,21 +222,10 @@
         odh-tensorflow-gpu-notebook-image-n)
             expected_name="odh-notebook-cuda-jupyter-tensorflow-ubi9-python-3.11"
             expected_commitref="release-2024b"
-=======
-            expected_name="odh-notebook-jupyter-datascience-ubi9-python-3.11"
-            expected_commitref="2024b"
-            expected_build_name="jupyter-datascience-ubi9-python-3.11-amd64"
-            expected_img_size=904
-            ;;
-        odh-tensorflow-gpu-notebook-image-n)
-            expected_name="odh-notebook-cuda-jupyter-tensorflow-ubi9-python-3.11"
-            expected_commitref="main"
->>>>>>> b60baee2
             expected_build_name="cuda-jupyter-tensorflow-ubi9-python-3.11-amd64"
             expected_img_size=8211
             ;;
         odh-tensorflow-gpu-notebook-image-n-1)
-<<<<<<< HEAD
             expected_name="odh-notebook-cuda-jupyter-tensorflow-ubi9-python-3.9"
             expected_commitref="release-2024a"
             expected_build_name="cuda-jupyter-tensorflow-ubi9-python-3.9-amd64"
@@ -305,21 +252,10 @@
         odh-trustyai-notebook-image-n)
             expected_name="odh-notebook-jupyter-trustyai-ubi9-python-3.11"
             expected_commitref="release-2024b"
-=======
-            expected_name="odh-notebook-cuda-jupyter-tensorflow-ubi9-python-3.11"
-            expected_commitref="2024b"
-            expected_build_name="cuda-jupyter-tensorflow-ubi9-python-3.11-amd64"
-            expected_img_size=8211
-            ;;
-        odh-trustyai-notebook-image-n)
-            expected_name="odh-notebook-jupyter-trustyai-ubi9-python-3.11"
-            expected_commitref="main"
->>>>>>> b60baee2
             expected_build_name="jupyter-trustyai-ubi9-python-3.11-amd64"
             expected_img_size=4197
             ;;
         odh-trustyai-notebook-image-n-1)
-<<<<<<< HEAD
             expected_name="odh-notebook-jupyter-trustyai-ubi9-python-3.9"
             expected_commitref="release-2024a"
             expected_build_name="jupyter-trustyai-ubi9-python-3.9-amd64"
@@ -340,21 +276,10 @@
         odh-codeserver-notebook-image-n)
             expected_name="odh-notebook-code-server-ubi9-python-3.11"
             expected_commitref="release-2024b"
-=======
-            expected_name="odh-notebook-jupyter-trustyai-ubi9-python-3.11"
-            expected_commitref="2024b"
-            expected_build_name="jupyter-trustyai-ubi9-python-3.11-amd64"
-            expected_img_size=4197
-            ;;
-        odh-codeserver-notebook-image-n)
-            expected_name="odh-notebook-code-server-ubi9-python-3.11"
-            expected_commitref="main"
->>>>>>> b60baee2
             expected_build_name="codeserver-ubi9-python-3.11-amd64"
             expected_img_size=893
             ;;
         odh-codeserver-notebook-image-n-1)
-<<<<<<< HEAD
             expected_name="odh-notebook-code-server-ubi9-python-3.9"
             expected_commitref="release-2024a"
             expected_build_name="codeserver-ubi9-python-3.9-amd64"
@@ -369,81 +294,18 @@
         odh-rocm-minimal-notebook-image-n)
             expected_name="odh-notebook-jupyter-minimal-ubi9-python-3.11"
             expected_commitref="release-2024b"
-=======
-            expected_name="odh-notebook-code-server-ubi9-python-3.11"
-            expected_commitref="2024b"
-            expected_build_name="codeserver-ubi9-python-3.11-amd64"
-            expected_img_size=850
-            ;;
-        odh-rstudio-notebook-image-n)
-            expected_name="odh-notebook-rstudio-server-c9s-python-3.11"
-            expected_commitref="main"
-            expected_build_name="rstudio-c9s-python-3.11-amd64"
-            expected_img_size=1242
-            ;;
-        odh-rstudio-notebook-image-n-1)
-            expected_name="odh-notebook-rstudio-server-c9s-python-3.11"
-            expected_commitref="2024b"
-            expected_build_name="rstudio-c9s-python-3.11-amd64"
-            expected_img_size=1208
-            ;;
-        # For both RStudio GPU workbenches - the final name labels are identical to plain RStudio ones
-        # This is because the very same RStudio Dockerfile is used but different base images in both cases
-        # We should consider what to do with this - in ideal case, we should have different labels for these cases.
-        odh-rstudio-gpu-notebook-image-n)
-            expected_name="odh-notebook-rstudio-server-c9s-python-3.11"
-            expected_commitref="main"
-            expected_build_name="cuda-rstudio-c9s-python-3.11-amd64"
-            expected_img_size=7184
-            ;;
-        odh-rstudio-gpu-notebook-image-n-1)
-            expected_name="odh-notebook-rstudio-server-c9s-python-3.11"
-            expected_commitref="2024b"
-            expected_build_name="cuda-rstudio-c9s-python-3.11-amd64"
-            expected_img_size=7184
-            ;;
-        odh-rocm-minimal-notebook-image-n)
-            expected_name="odh-notebook-jupyter-minimal-ubi9-python-3.11"
-            expected_commitref="main"
             expected_build_name="rocm-jupyter-minimal-ubi9-python-3.11-amd64"
             expected_img_size=4830
             ;;
-        odh-rocm-minimal-notebook-image-n-1)
-            expected_name="odh-notebook-jupyter-minimal-ubi9-python-3.11"
-            expected_commitref="2024b"
->>>>>>> b60baee2
-            expected_build_name="rocm-jupyter-minimal-ubi9-python-3.11-amd64"
-            expected_img_size=4830
-            ;;
         odh-rocm-pytorch-notebook-image-n)
             expected_name="odh-notebook-jupyter-rocm-pytorch-ubi9-python-3.11"
-<<<<<<< HEAD
-            expected_commitref="release-2024b"
-=======
-            expected_commitref="main"
+            expected_commitref="release-2024b"
             expected_build_name="rocm-jupyter-pytorch-ubi9-python-3.11-amd64"
             expected_img_size=6571
             ;;
-        odh-rocm-pytorch-notebook-image-n-1)
-            expected_name="odh-notebook-jupyter-rocm-pytorch-ubi9-python-3.11"
-            expected_commitref="2024b"
->>>>>>> b60baee2
-            expected_build_name="rocm-jupyter-pytorch-ubi9-python-3.11-amd64"
-            expected_img_size=6571
-            ;;
         odh-rocm-tensorflow-notebook-image-n)
             expected_name="odh-notebook-jupyter-rocm-tensorflow-ubi9-python-3.11"
-<<<<<<< HEAD
-            expected_commitref="release-2024b"
-=======
-            expected_commitref="main"
-            expected_build_name="rocm-jupyter-tensorflow-ubi9-python-3.11-amd64"
-            expected_img_size=5782
-            ;;
-        odh-rocm-tensorflow-notebook-image-n-1)
-            expected_name="odh-notebook-jupyter-rocm-tensorflow-ubi9-python-3.11"
-            expected_commitref="2024b"
->>>>>>> b60baee2
+            expected_commitref="release-2024b"
             expected_build_name="rocm-jupyter-tensorflow-ubi9-python-3.11-amd64"
             expected_img_size=5782
             ;;
