--- conflicted
+++ resolved
@@ -27,11 +27,7 @@
 
 # This value needs to be updated everytime we deliberately change number of the
 # images we want to have in the `params.env` or `params-latest.env` file.
-<<<<<<< HEAD
 EXPECTED_NUM_RECORDS=65
-=======
-EXPECTED_NUM_RECORDS=44
->>>>>>> 2821ea89
 EXPECTED_ADDI_RUNTIME_RECORDS=0
 
 # Number of attempts for the skopeo tool to gather data from the repository.
@@ -121,11 +117,7 @@
             expected_name="odh-notebook-jupyter-minimal-ubi9-python-3.11"
             expected_commitref="main"
             expected_build_name="konflux"
-<<<<<<< HEAD
             expected_img_size=1219
-=======
-            expected_img_size=1217
->>>>>>> 2821ea89
             ;;
         odh-workbench-jupyter-minimal-cpu-py311-ubi9-n-1)
             expected_name="odh-notebook-jupyter-minimal-ubi9-python-3.11"
@@ -173,11 +165,7 @@
             expected_name="odh-notebook-jupyter-cuda-minimal-ubi9-python-3.11"
             expected_commitref="main"
             expected_build_name="konflux"
-<<<<<<< HEAD
             expected_img_size=5614
-=======
-            expected_img_size=5624
->>>>>>> 2821ea89
             ;;
         odh-workbench-jupyter-minimal-cuda-py311-ubi9-n-1)
             expected_name="odh-notebook-jupyter-minimal-ubi9-python-3.11"
@@ -185,7 +173,6 @@
             expected_build_name="cuda-jupyter-minimal-ubi9-python-3.11-amd64"
             expected_img_size=5157
             ;;
-<<<<<<< HEAD
         odh-workbench-jupyter-minimal-cuda-py311-ubi9-n-2)
             expected_name="odh-notebook-jupyter-minimal-ubi9-python-3.9"
             expected_commitref="release-2024a"
@@ -210,27 +197,17 @@
             expected_build_name="cuda-jupyter-minimal-ubi8-python-3.8-amd64"
             expected_img_size=5333
             ;;
-=======
->>>>>>> 2821ea89
         odh-workbench-jupyter-minimal-cuda-py312-ubi9-n)
             expected_name="odh-notebook-jupyter-cuda-minimal-ubi9-python-3.12"
             expected_commitref="main"
             expected_build_name="konflux"
-<<<<<<< HEAD
             expected_img_size=3357
-=======
-            expected_img_size=3370
->>>>>>> 2821ea89
             ;;
         odh-workbench-jupyter-pytorch-cuda-py311-ubi9-n)
             expected_name="odh-notebook-jupyter-cuda-pytorch-ubi9-python-3.11"
             expected_commitref="main"
             expected_build_name="konflux"
-<<<<<<< HEAD
             expected_img_size=9224
-=======
-            expected_img_size=9226
->>>>>>> 2821ea89
             ;;
         odh-workbench-jupyter-pytorch-cuda-py311-ubi9-n-1)
             expected_name="odh-notebook-jupyter-pytorch-ubi9-python-3.11"
@@ -238,7 +215,6 @@
             expected_build_name="jupyter-pytorch-ubi9-python-3.11-amd64"
             expected_img_size=8571
             ;;
-<<<<<<< HEAD
         odh-workbench-jupyter-pytorch-cuda-py311-ubi9-n-2)
             expected_name="odh-notebook-jupyter-pytorch-ubi9-python-3.9"
             expected_commitref="release-2024a"
@@ -263,27 +239,17 @@
             expected_build_name="jupyter-pytorch-ubi8-python-3.8-amd64"
             expected_img_size=6592
             ;;
-=======
->>>>>>> 2821ea89
         odh-workbench-jupyter-pytorch-cuda-py312-ubi9-n)
             expected_name="odh-notebook-jupyter-cuda-pytorch-ubi9-python-3.12"
             expected_commitref="main"
             expected_build_name="konflux"
-<<<<<<< HEAD
             expected_img_size=6964
-=======
-            expected_img_size=6977
->>>>>>> 2821ea89
             ;;
         odh-workbench-jupyter-datascience-cpu-py311-ubi9-n)
             expected_name="odh-notebook-jupyter-datascience-ubi9-python-3.11"
             expected_commitref="main"
             expected_build_name="konflux"
-<<<<<<< HEAD
             expected_img_size=1665
-=======
-            expected_img_size=1667
->>>>>>> 2821ea89
             ;;
         odh-workbench-jupyter-datascience-cpu-py311-ubi9-n-1)
             expected_name="odh-notebook-jupyter-datascience-ubi9-python-3.11"
@@ -331,11 +297,7 @@
             expected_name="odh-notebook-cuda-jupyter-tensorflow-ubi9-python-3.11"
             expected_commitref="main"
             expected_build_name="konflux"
-<<<<<<< HEAD
             expected_img_size=8638
-=======
-            expected_img_size=8652
->>>>>>> 2821ea89
             ;;
         odh-workbench-jupyter-tensorflow-cuda-py311-ubi9-n-1)
             expected_name="odh-notebook-cuda-jupyter-tensorflow-ubi9-python-3.11"
@@ -343,7 +305,6 @@
             expected_build_name="cuda-jupyter-tensorflow-ubi9-python-3.11-amd64"
             expected_img_size=8211
             ;;
-<<<<<<< HEAD
         odh-workbench-jupyter-tensorflow-cuda-py311-ubi9-n-2)
             expected_name="odh-notebook-cuda-jupyter-tensorflow-ubi9-python-3.9"
             expected_commitref="release-2024a"
@@ -368,27 +329,17 @@
             expected_build_name="cuda-jupyter-tensorflow-ubi8-python-3.8-amd64"
             expected_img_size=6309
             ;;
-=======
->>>>>>> 2821ea89
         odh-workbench-jupyter-tensorflow-cuda-py312-ubi9-n)
             expected_name="odh-notebook-cuda-jupyter-tensorflow-ubi9-python-3.12"
             expected_commitref="main"
             expected_build_name="konflux"
-<<<<<<< HEAD
             expected_img_size=6373
-=======
-            expected_img_size=6432
->>>>>>> 2821ea89
             ;;
         odh-workbench-jupyter-trustyai-cpu-py311-ubi9-n)
             expected_name="odh-notebook-jupyter-trustyai-ubi9-python-3.11"
             expected_commitref="main"
             expected_build_name="konflux"
-<<<<<<< HEAD
             expected_img_size=5010
-=======
-            expected_img_size=5015
->>>>>>> 2821ea89
             ;;
         odh-workbench-jupyter-trustyai-cpu-py311-ubi9-n-1)
             expected_name="odh-notebook-jupyter-trustyai-ubi9-python-3.11"
@@ -396,7 +347,6 @@
             expected_build_name="jupyter-trustyai-ubi9-python-3.11-amd64"
             expected_img_size=4197
             ;;
-<<<<<<< HEAD
         odh-workbench-jupyter-trustyai-cpu-py311-ubi9-n-2)
             expected_name="odh-notebook-jupyter-trustyai-ubi9-python-3.9"
             expected_commitref="release-2024a"
@@ -415,8 +365,6 @@
             expected_build_name="jupyter-trustyai-ubi9-python-3.9-amd64"
             expected_img_size=883
             ;;
-=======
->>>>>>> 2821ea89
         odh-workbench-jupyter-trustyai-cpu-py312-ubi9-n)
             expected_name="odh-notebook-jupyter-trustyai-ubi9-python-3.12"
             expected_commitref="main"
@@ -427,11 +375,7 @@
             expected_name="odh-notebook-code-server-ubi9-python-3.11"
             expected_commitref="main"
             expected_build_name="konflux"
-<<<<<<< HEAD
             expected_img_size=893
-=======
-            expected_img_size=979
->>>>>>> 2821ea89
             ;;
         odh-workbench-codeserver-datascience-cpu-py311-ubi9-n-1)
             expected_name="odh-notebook-code-server-ubi9-python-3.11"
@@ -439,40 +383,11 @@
             expected_build_name="codeserver-ubi9-python-3.11-amd64"
             expected_img_size=893
             ;;
-<<<<<<< HEAD
         odh-workbench-codeserver-datascience-cpu-py311-ubi9-n-2)
             expected_name="odh-notebook-code-server-ubi9-python-3.9"
             expected_commitref="release-2024a"
             expected_build_name="codeserver-ubi9-python-3.9-amd64"
             expected_img_size=837
-=======
-        odh-workbench-codeserver-datascience-cpu-py312-ubi9-n)
-            expected_name="odh-notebook-code-server-ubi9-python-3.12"
-            expected_commitref="main"
-            expected_build_name="konflux"
-            expected_img_size=971
-            ;;
-        odh-workbench-rstudio-minimal-cpu-py311-c9s-n)
-            expected_name="odh-notebook-rstudio-server-c9s-python-3.11"
-            expected_commitref="main"
-            expected_build_name="rstudio-c9s-python-3.11-amd64"
-            expected_img_size=1377
-            ;;
-        odh-workbench-rstudio-minimal-cpu-py311-c9s-n-1)
-            expected_name="odh-notebook-rstudio-server-c9s-python-3.11"
-            expected_commitref="2024b"
-            expected_build_name="rstudio-c9s-python-3.11-amd64"
-            expected_img_size=1208
-            ;;
-        # For both RStudio GPU workbenches - the final name labels are identical to plain RStudio ones
-        # This is because the very same RStudio Dockerfile is used but different base images in both cases
-        # We should consider what to do with this - in ideal case, we should have different labels for these cases.
-        odh-workbench-rstudio-minimal-cuda-py311-c9s-n)
-            expected_name="odh-notebook-rstudio-server-cuda-c9s-python-3.11"
-            expected_commitref="main"
-            expected_build_name="cuda-rstudio-c9s-python-3.11-amd64"
-            expected_img_size=6541
->>>>>>> 2821ea89
             ;;
         odh-workbench-codeserver-datascience-cpu-py311-ubi9-n-3)
             expected_name="odh-notebook-code-server-ubi9-python-3.9"
@@ -490,11 +405,7 @@
             expected_name="odh-notebook-jupyter-rocm-minimal-ubi9-python-3.11"
             expected_commitref="main"
             expected_build_name="konflux"
-<<<<<<< HEAD
             expected_img_size=6480
-=======
-            expected_img_size=6478
->>>>>>> 2821ea89
             ;;
         odh-workbench-jupyter-minimal-rocm-py311-ubi9-n-1)
             expected_name="odh-notebook-jupyter-minimal-ubi9-python-3.11"
@@ -512,11 +423,7 @@
             expected_name="odh-notebook-jupyter-rocm-pytorch-ubi9-python-3.11"
             expected_commitref="main"
             expected_build_name="konflux"
-<<<<<<< HEAD
             expected_img_size=8133
-=======
-            expected_img_size=8135
->>>>>>> 2821ea89
             ;;
         odh-workbench-jupyter-pytorch-rocm-py311-ubi9-n-1)
             expected_name="odh-notebook-jupyter-rocm-pytorch-ubi9-python-3.11"
@@ -534,11 +441,7 @@
             expected_name="odh-notebook-jupyter-rocm-tensorflow-ubi9-python-3.11"
             expected_commitref="main"
             expected_build_name="konflux"
-<<<<<<< HEAD
             expected_img_size=7430
-=======
-            expected_img_size=7432
->>>>>>> 2821ea89
             ;;
         odh-workbench-jupyter-tensorflow-rocm-py311-ubi9-n-1)
             expected_name="odh-notebook-jupyter-rocm-tensorflow-ubi9-python-3.11"
@@ -551,33 +454,19 @@
             expected_name="odh-notebook-runtime-minimal-ubi9-python-3.11"
             expected_commitref="main"
             expected_build_name="konflux"
-<<<<<<< HEAD
             expected_img_size=570
-=======
-            expected_img_size=579
             ;;
         odh-pipeline-runtime-minimal-cpu-py312-ubi9-n)
             expected_name="odh-notebook-runtime-minimal-ubi9-python-3.12"
             expected_commitref="main"
             expected_build_name="konflux"
             expected_img_size=579
->>>>>>> 2821ea89
-            ;;
-        odh-pipeline-runtime-minimal-cpu-py312-ubi9-n)
-            expected_name="odh-notebook-runtime-minimal-ubi9-python-3.12"
-            expected_commitref="main"
-            expected_build_name="konflux"
-            expected_img_size=579
             ;;
         odh-pipeline-runtime-datascience-cpu-py311-ubi9-n)
             expected_name="odh-notebook-runtime-datascience-ubi9-python-3.11"
             expected_commitref="main"
             expected_build_name="konflux"
-<<<<<<< HEAD
             expected_img_size=954
-=======
-            expected_img_size=964
->>>>>>> 2821ea89
             ;;
         odh-pipeline-runtime-datascience-cpu-py312-ubi9-n)
             expected_name="odh-notebook-runtime-datascience-ubi9-python-3.12"
@@ -589,77 +478,43 @@
             expected_name="odh-notebook-runtime-pytorch-ubi9-python-3.11"
             expected_commitref="main"
             expected_build_name="konflux"
-<<<<<<< HEAD
             expected_img_size=8506
-=======
-            expected_img_size=8515
             ;;
         odh-pipeline-runtime-pytorch-cuda-py312-ubi9-n)
             expected_name="odh-notebook-runtime-pytorch-ubi9-python-3.12"
             expected_commitref="main"
             expected_build_name="konflux"
-            expected_img_size=6265
->>>>>>> 2821ea89
-            ;;
-        odh-pipeline-runtime-pytorch-cuda-py312-ubi9-n)
-            expected_name="odh-notebook-runtime-pytorch-ubi9-python-3.12"
-            expected_commitref="main"
-            expected_build_name="konflux"
             expected_img_size=6253
             ;;
         odh-pipeline-runtime-pytorch-rocm-py311-ubi9-n)
             expected_name="odh-notebook-runtime-rocm-pytorch-ubi9-python-3.11"
             expected_commitref="main"
             expected_build_name="konflux"
-<<<<<<< HEAD
             expected_img_size=7413
-=======
-            expected_img_size=7423
             ;;
         odh-pipeline-runtime-pytorch-rocm-py312-ubi9-n)
             expected_name="odh-notebook-runtime-rocm-pytorch-ubi9-python-3.12"
             expected_commitref="main"
             expected_build_name="konflux"
             expected_img_size=7411
->>>>>>> 2821ea89
-            ;;
-        odh-pipeline-runtime-pytorch-rocm-py312-ubi9-n)
-            expected_name="odh-notebook-runtime-rocm-pytorch-ubi9-python-3.12"
-            expected_commitref="main"
-            expected_build_name="konflux"
-            expected_img_size=7411
             ;;
         odh-pipeline-runtime-tensorflow-cuda-py311-ubi9-n)
             expected_name="odh-notebook-cuda-runtime-tensorflow-ubi9-python-3.11"
             expected_commitref="main"
             expected_build_name="konflux"
-<<<<<<< HEAD
             expected_img_size=7917
-=======
-            expected_img_size=7938
             ;;
         odh-pipeline-runtime-tensorflow-cuda-py312-ubi9-n)
             expected_name="odh-notebook-cuda-runtime-tensorflow-ubi9-python-3.12"
             expected_commitref="main"
             expected_build_name="konflux"
-            expected_img_size=5715
->>>>>>> 2821ea89
-            ;;
-        odh-pipeline-runtime-tensorflow-cuda-py312-ubi9-n)
-            expected_name="odh-notebook-cuda-runtime-tensorflow-ubi9-python-3.12"
-            expected_commitref="main"
-            expected_build_name="konflux"
             expected_img_size=5658
             ;;
         odh-pipeline-runtime-tensorflow-rocm-py311-ubi9-n)
             expected_name="odh-notebook-rocm-runtime-tensorflow-ubi9-python-3.11"
             expected_commitref="main"
             expected_build_name="konflux"
-<<<<<<< HEAD
             expected_img_size=6705
-=======
-            expected_img_size=6714
->>>>>>> 2821ea89
             ;;
         *)
             echo "Unimplemented variable name: '${image_variable}'"
