--- conflicted
+++ resolved
@@ -25,11 +25,7 @@
 
 # This value needs to be updated everytime we deliberately change number of the
 # images we want to have in the `params.env` file.
-<<<<<<< HEAD
-EXPECTED_NUM_RECORDS=27
-=======
 EXPECTED_NUM_RECORDS=21
->>>>>>> 344e8275
 
 # ---------------------------- DEFINED FUNCTIONS ----------------------------- #
 
@@ -209,19 +205,6 @@
             expected_commitref="release-2023a"
             expected_build_name="jupyter-trustyai-ubi9-python-3.9-amd64"
             ;;
-<<<<<<< HEAD
-        odh-habana-notebook-image-n)
-            expected_name="odh-notebook-habana-jupyter-1.13.0-ubi8-python-3.8"
-            expected_commitref="release-2024a"
-            expected_build_name="habana-jupyter-1.13.0-ubi8-python-3.8-amd64"
-            ;;
-        odh-habana-notebook-image-n-1)
-            expected_name="odh-notebook-habana-jupyter-1.10.0-ubi8-python-3.8"
-            expected_commitref="release-2023b"
-            expected_build_name="habana-jupyter-1.10.0-ubi8-python-3.8-amd64"
-            ;;
-=======
->>>>>>> 344e8275
         odh-codeserver-notebook-image-n)
             expected_name="odh-notebook-code-server-ubi9-python-3.9"
             expected_commitref="release-2024a"
@@ -232,8 +215,6 @@
             expected_commitref="release-2023b"
             expected_build_name="codeserver-ubi9-python-3.9-amd64"
             ;;
-<<<<<<< HEAD
-=======
         odh-rstudio-notebook-image-n)
             expected_name="odh-notebook-rstudio-server-c9s-python-3.9"
             expected_commitref="2024a"
@@ -275,7 +256,6 @@
              # expected_commitref="2024b"
             expected_build_name="rocm-jupyter-tensorflow-ubi9-python-3.11-amd64"
             ;;
->>>>>>> 344e8275
         *)
             echo "Unimplemented variable name: '${image_variable}'"
             return 1
