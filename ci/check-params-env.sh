--- conflicted
+++ resolved
@@ -27,11 +27,7 @@
 
 # This value needs to be updated everytime we deliberately change number of the
 # images we want to have in the `params.env` or `params-latest.env` file.
-<<<<<<< HEAD
-EXPECTED_NUM_RECORDS=65
-=======
-EXPECTED_NUM_RECORDS=46
->>>>>>> 308a7470
+EXPECTED_NUM_RECORDS=67
 EXPECTED_ADDI_RUNTIME_RECORDS=0
 
 # Number of attempts for the skopeo tool to gather data from the repository.
@@ -405,42 +401,12 @@
             expected_build_name="konflux"
             expected_img_size=971
             ;;
-<<<<<<< HEAD
-=======
         odh-workbench-jupyter-pytorch-llmcompressor-cuda-py312-ubi9-n)
             expected_name="odh-notebook-jupyter-cuda-pytorch-llmcompressor-ubi9-python-3.12"
             expected_commitref="main"
             expected_build_name="konflux"
             expected_img_size=6977
             ;;
-        odh-workbench-rstudio-minimal-cpu-py311-c9s-n)
-            expected_name="odh-notebook-rstudio-server-c9s-python-3.11"
-            expected_commitref="main"
-            expected_build_name="konflux"
-            expected_img_size=1377
-            ;;
-        odh-workbench-rstudio-minimal-cpu-py311-c9s-n-1)
-            expected_name="odh-notebook-rstudio-server-c9s-python-3.11"
-            expected_commitref="2024b"
-            expected_build_name="rstudio-c9s-python-3.11-amd64"
-            expected_img_size=1208
-            ;;
-        # For both RStudio GPU workbenches - the final name labels are identical to plain RStudio ones
-        # This is because the very same RStudio Dockerfile is used but different base images in both cases
-        # We should consider what to do with this - in ideal case, we should have different labels for these cases.
-        odh-workbench-rstudio-minimal-cuda-py311-c9s-n)
-            expected_name="odh-notebook-rstudio-server-cuda-c9s-python-3.11"
-            expected_commitref="main"
-            expected_build_name="konflux"
-            expected_img_size=6541
-            ;;
-        odh-workbench-rstudio-minimal-cuda-py311-c9s-n-1)
-            expected_name="odh-notebook-rstudio-server-c9s-python-3.11"
-            expected_commitref="2024b"
-            expected_build_name="cuda-rstudio-c9s-python-3.11-amd64"
-            expected_img_size=7184
-            ;;
->>>>>>> 308a7470
         odh-workbench-jupyter-minimal-rocm-py311-ubi9-n)
             expected_name="odh-notebook-jupyter-rocm-minimal-ubi9-python-3.11"
             expected_commitref="main"
