--- conflicted
+++ resolved
@@ -16,17 +16,10 @@
   tags:
     # N Version of the image
     - annotations:
-<<<<<<< HEAD
         opendatahub.io/notebook-software: '[{"name":"Python","version":"v3.9"}]'
         opendatahub.io/notebook-python-dependencies: '[{"name":"code-server","version":"4.22"}]'
         openshift.io/imported-from: quay.io/modh/codeserver
         opendatahub.io/workbench-image-recommended: "true"
-=======
-        opendatahub.io/notebook-software: '[{"name":"Python","version":"v3.11"}]'
-        opendatahub.io/notebook-python-dependencies: '[{"name":"code-server","version":"4.92"}]'
-        openshift.io/imported-from: quay.io/opendatahub/workbench-images
-        opendatahub.io/workbench-image-recommended: 'true'
->>>>>>> f5882d2a
         opendatahub.io/notebook-build-commit: $(odh-codeserver-notebook-image-commit-n)
       from:
         kind: DockerImage
@@ -37,13 +30,8 @@
     # N - 1 Version of the image
     - annotations:
         opendatahub.io/notebook-software: '[{"name":"Python","version":"v3.9"}]'
-<<<<<<< HEAD
         opendatahub.io/notebook-python-dependencies: '[{"name":"code-server","version":"4.16"}]'
         openshift.io/imported-from: quay.io/modh/codeserver
-=======
-        opendatahub.io/notebook-python-dependencies: '[{"name":"code-server","version":"4.22"}]'
-        openshift.io/imported-from: quay.io/opendatahub/workbench-images
->>>>>>> f5882d2a
         opendatahub.io/workbench-image-recommended: 'false'
         opendatahub.io/notebook-build-commit: $(odh-codeserver-notebook-image-commit-n-1)
       from:
