--- conflicted
+++ resolved
@@ -5,17 +5,10 @@
   labels:
     opendatahub.io/notebook-image: "true"
   annotations:
-<<<<<<< HEAD
     opendatahub.io/notebook-image-url: "https://github.com/red-hat-data-services/notebooks/tree/main/codeserver"
-    opendatahub.io/notebook-image-name: "code-server"
-    opendatahub.io/notebook-image-desc: "code-server workbench allows users to code, build, and collaborate on projects directly from web."
-    opendatahub.io/notebook-image-order: "80"
-=======
-    opendatahub.io/notebook-image-url: "https://github.com/opendatahub-io/notebooks/tree/main/codeserver"
     opendatahub.io/notebook-image-name: "Code Server | Data Science | CPU | Python 3.11"
     opendatahub.io/notebook-image-desc: "code-server workbench allows users to code, build, and collaborate on projects directly from web."
     opendatahub.io/notebook-image-order: "18"
->>>>>>> bb6d1165
   name: code-server-notebook
 spec:
   lookupPolicy:
