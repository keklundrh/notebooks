---
apiVersion: image.openshift.io/v1
kind: ImageStream
metadata:
  labels:
    opendatahub.io/notebook-image: "true"
  annotations:
<<<<<<< HEAD
    opendatahub.io/notebook-image-url: "https://github.com/red-hat-data-services/notebooks/tree/main/codeserver"
    opendatahub.io/notebook-image-name: "code-server"
    opendatahub.io/notebook-image-desc: "code-server workbench allows users to code, build, and collaborate on projects directly from web."
    opendatahub.io/notebook-image-order: "80"
=======
    opendatahub.io/notebook-image-url: "https://github.com/opendatahub-io/notebooks/tree/main/codeserver"
    opendatahub.io/notebook-image-name: "code-server"
    opendatahub.io/notebook-image-desc: "code-server workbench allows users to code, build, and collaborate on projects directly from web."
    opendatahub.io/notebook-image-order: "8"
>>>>>>> ad0482d3
  name: code-server-notebook
spec:
  lookupPolicy:
    local: true
  tags:
    # N Version of the image
    - annotations:
        opendatahub.io/notebook-software: '[{"name":"Python","version":"v3.9"}]'
<<<<<<< HEAD
        opendatahub.io/notebook-python-dependencies: '[{"name":"code-sever","version":"4.16"}]'
        openshift.io/imported-from: quay.io/modh/codeserver
=======
        opendatahub.io/notebook-python-dependencies: '[{"name":"code-server","version":"4.16"}]'
        openshift.io/imported-from: quay.io/opendatahub/workbench-images
>>>>>>> ad0482d3
        opendatahub.io/workbench-image-recommended: 'true'
        opendatahub.io/notebook-build-commit: $(odh-codeserver-notebook-image-commit-n)
      from:
        kind: DockerImage
        name: $(odh-codeserver-notebook-n)
      name: "2023.2"
      referencePolicy:
<<<<<<< HEAD
=======
        type: Source
    # N - 1 Version of the image
    - annotations:
        opendatahub.io/notebook-software: '[{"name":"Python","version":"v3.9"}]'
        opendatahub.io/notebook-python-dependencies: '[{"name":"code-server","version":"4.11"}]'
        openshift.io/imported-from: quay.io/opendatahub/workbench-images
        opendatahub.io/workbench-image-recommended: 'false'
        opendatahub.io/notebook-build-commit: $(odh-codeserver-notebook-image-commit-n-1)
      from:
        kind: DockerImage
        name: $(odh-codeserver-notebook-n-1)
      name: "2023.1"
      referencePolicy:
>>>>>>> ad0482d3
        type: Source<|MERGE_RESOLUTION|>--- conflicted
+++ resolved
@@ -5,17 +5,10 @@
   labels:
     opendatahub.io/notebook-image: "true"
   annotations:
-<<<<<<< HEAD
     opendatahub.io/notebook-image-url: "https://github.com/red-hat-data-services/notebooks/tree/main/codeserver"
     opendatahub.io/notebook-image-name: "code-server"
     opendatahub.io/notebook-image-desc: "code-server workbench allows users to code, build, and collaborate on projects directly from web."
     opendatahub.io/notebook-image-order: "80"
-=======
-    opendatahub.io/notebook-image-url: "https://github.com/opendatahub-io/notebooks/tree/main/codeserver"
-    opendatahub.io/notebook-image-name: "code-server"
-    opendatahub.io/notebook-image-desc: "code-server workbench allows users to code, build, and collaborate on projects directly from web."
-    opendatahub.io/notebook-image-order: "8"
->>>>>>> ad0482d3
   name: code-server-notebook
 spec:
   lookupPolicy:
@@ -24,13 +17,8 @@
     # N Version of the image
     - annotations:
         opendatahub.io/notebook-software: '[{"name":"Python","version":"v3.9"}]'
-<<<<<<< HEAD
-        opendatahub.io/notebook-python-dependencies: '[{"name":"code-sever","version":"4.16"}]'
+        opendatahub.io/notebook-python-dependencies: '[{"name":"code-server","version":"4.16"}]'
         openshift.io/imported-from: quay.io/modh/codeserver
-=======
-        opendatahub.io/notebook-python-dependencies: '[{"name":"code-server","version":"4.16"}]'
-        openshift.io/imported-from: quay.io/opendatahub/workbench-images
->>>>>>> ad0482d3
         opendatahub.io/workbench-image-recommended: 'true'
         opendatahub.io/notebook-build-commit: $(odh-codeserver-notebook-image-commit-n)
       from:
@@ -38,20 +26,4 @@
         name: $(odh-codeserver-notebook-n)
       name: "2023.2"
       referencePolicy:
-<<<<<<< HEAD
-=======
-        type: Source
-    # N - 1 Version of the image
-    - annotations:
-        opendatahub.io/notebook-software: '[{"name":"Python","version":"v3.9"}]'
-        opendatahub.io/notebook-python-dependencies: '[{"name":"code-server","version":"4.11"}]'
-        openshift.io/imported-from: quay.io/opendatahub/workbench-images
-        opendatahub.io/workbench-image-recommended: 'false'
-        opendatahub.io/notebook-build-commit: $(odh-codeserver-notebook-image-commit-n-1)
-      from:
-        kind: DockerImage
-        name: $(odh-codeserver-notebook-n-1)
-      name: "2023.1"
-      referencePolicy:
->>>>>>> ad0482d3
         type: Source