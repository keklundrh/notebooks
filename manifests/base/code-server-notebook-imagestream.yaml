--- conflicted
+++ resolved
@@ -5,19 +5,11 @@
   labels:
     opendatahub.io/notebook-image: "true"
   annotations:
-<<<<<<< HEAD
     opendatahub.io/notebook-image-url: "https://github.com/red-hat-data-services/notebooks/tree/main/codeserver"
-    opendatahub.io/notebook-image-name: "Code Server"
-    opendatahub.io/notebook-image-desc: "Code Server workbench image, allows to run Visual Studio Code (VSCode) on a remote server through the browser."
-    opendatahub.io/notebook-image-order: "80"
-  name: odh-code-server-notebook
-=======
-    opendatahub.io/notebook-image-url: "https://github.com/opendatahub-io/notebooks/tree/main/codeserver"
     opendatahub.io/notebook-image-name: "Code server"
     opendatahub.io/notebook-image-desc: "Code server workbench allows users to code, build, and collaborate on projects directly from web."
-    opendatahub.io/notebook-image-order: "8"
+    opendatahub.io/notebook-image-order: "80"
   name: code-server-notebook
->>>>>>> b8bdacca
 spec:
   lookupPolicy:
     local: true
@@ -25,13 +17,8 @@
     # N Version of the image
     - annotations:
         opendatahub.io/notebook-software: '[{"name":"Python","version":"v3.9"}]'
-<<<<<<< HEAD
-        opendatahub.io/notebook-python-dependencies: '[{"name":"code-sever","version":"4.16"}]'
+        opendatahub.io/notebook-python-dependencies: '[{"name":"Code-sever","version":"4.16"}]'
         openshift.io/imported-from: quay.io/modh/codeserver
-=======
-        opendatahub.io/notebook-python-dependencies: '[{"name":"Code-server","version":"4.16"}]'
-        openshift.io/imported-from: quay.io/opendatahub/workbench-images
->>>>>>> b8bdacca
         opendatahub.io/workbench-image-recommended: 'true'
         opendatahub.io/notebook-build-commit: $(odh-codeserver-notebook-image-commit-n)
       from:
@@ -39,20 +26,4 @@
         name: $(odh-codeserver-notebook-n)
       name: "2023.2"
       referencePolicy:
-        type: Source
-<<<<<<< HEAD
-=======
-    # N - 1 Version of the image
-    - annotations:
-        opendatahub.io/notebook-software: '[{"name":"Python","version":"v3.9"}]'
-        opendatahub.io/notebook-python-dependencies: '[{"name":"Code-server","version":"4.11"}]'
-        openshift.io/imported-from: quay.io/opendatahub/workbench-images
-        opendatahub.io/workbench-image-recommended: 'false'
-        opendatahub.io/notebook-build-commit: $(odh-codeserver-notebook-image-commit-n-1)
-      from:
-        kind: DockerImage
-        name: $(odh-codeserver-notebook-n-1)
-      name: "2023.1"
-      referencePolicy:
-        type: Source
->>>>>>> b8bdacca
+        type: Source