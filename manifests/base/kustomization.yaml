---
apiVersion: kustomize.config.k8s.io/v1beta1
kind: Kustomization
resources:
  - jupyter-minimal-notebook-imagestream.yaml
  - jupyter-datascience-notebook-imagestream.yaml
  - jupyter-minimal-gpu-notebook-imagestream.yaml
  - jupyter-pytorch-notebook-imagestream.yaml
  - jupyter-tensorflow-notebook-imagestream.yaml
  - jupyter-trustyai-notebook-imagestream.yaml
  - code-server-notebook-imagestream.yaml
  - rstudio-buildconfig.yaml
  - cuda-rstudio-buildconfig.yaml
  - jupyter-rocm-minimal-notebook-imagestream.yaml
  - jupyter-rocm-pytorch-notebook-imagestream.yaml
  - jupyter-rocm-tensorflow-notebook-imagestream.yaml
  - runtime-datascience-imagestream.yaml
  - runtime-minimal-imagestream.yaml
  - runtime-pytorch-imagestream.yaml
  - runtime-rocm-pytorch-imagestream.yaml
  - runtime-rocm-tensorflow-imagestream.yaml
  - runtime-tensorflow-imagestream.yaml

configMapGenerator:
  - envs:
      - params.env
      - params-latest.env
    name: notebook-image-params
  - envs:
      - commit.env
      - commit-latest.env
    name: notebook-image-commithash
generatorOptions:
  disableNameSuffixHash: true

labels:
  - includeSelectors: true
    pairs:
      component.opendatahub.io/name: notebooks
      opendatahub.io/component: "true"
replacements:
  - source:
      fieldPath: data.odh-workbench-jupyter-minimal-cpu-py311-ubi9-n
      kind: ConfigMap
      name: notebook-image-params
      version: v1
    targets:
      - fieldPaths:
          - spec.tags.0.from.name
        select:
          group: image.openshift.io
          kind: ImageStream
          name: s2i-minimal-notebook
          version: v1
  - source:
      fieldPath: data.odh-workbench-jupyter-minimal-cpu-py311-ubi9-n-1
      kind: ConfigMap
      name: notebook-image-params
      version: v1
    targets:
      - fieldPaths:
          - spec.tags.1.from.name
        select:
          group: image.openshift.io
          kind: ImageStream
          name: s2i-minimal-notebook
          version: v1
  - source:
      fieldPath: data.odh-minimal-notebook-image-n-2
      kind: ConfigMap
      name: notebooks-parameters
      version: v1
    targets:
      - fieldPaths:
          - spec.tags.2.from.name
        select:
          group: image.openshift.io
          kind: ImageStream
          name: s2i-minimal-notebook
          version: v1
  - source:
      fieldPath: data.odh-minimal-notebook-image-n-3
      kind: ConfigMap
      name: notebooks-parameters
      version: v1
    targets:
      - fieldPaths:
          - spec.tags.3.from.name
        select:
          group: image.openshift.io
          kind: ImageStream
          name: s2i-minimal-notebook
          version: v1
  - source:
      fieldPath: data.odh-minimal-notebook-image-n-4
      kind: ConfigMap
      name: notebooks-parameters
      version: v1
    targets:
      - fieldPaths:
          - spec.tags.4.from.name
        select:
          group: image.openshift.io
          kind: ImageStream
          name: s2i-minimal-notebook
          version: v1
  - source:
      fieldPath: data.odh-minimal-notebook-image-n-5
      kind: ConfigMap
      name: notebooks-parameters
      version: v1
    targets:
      - fieldPaths:
          - spec.tags.5.from.name
        select:
          group: image.openshift.io
          kind: ImageStream
          name: s2i-minimal-notebook
          version: v1
  - source:
      fieldPath: data.odh-workbench-jupyter-datascience-cpu-py311-ubi9-n
      kind: ConfigMap
      name: notebook-image-params
      version: v1
    targets:
      - fieldPaths:
          - spec.tags.0.from.name
        select:
          group: image.openshift.io
          kind: ImageStream
          name: s2i-generic-data-science-notebook
          version: v1
  - source:
      fieldPath: data.odh-workbench-jupyter-datascience-cpu-py311-ubi9-n-1
      kind: ConfigMap
      name: notebook-image-params
      version: v1
    targets:
      - fieldPaths:
          - spec.tags.1.from.name
        select:
          group: image.openshift.io
          kind: ImageStream
          name: s2i-generic-data-science-notebook
          version: v1
  - source:
      fieldPath: data.odh-generic-data-science-notebook-image-n-2
      kind: ConfigMap
      name: notebooks-parameters
      version: v1
    targets:
      - fieldPaths:
          - spec.tags.2.from.name
        select:
          group: image.openshift.io
          kind: ImageStream
          name: s2i-generic-data-science-notebook
          version: v1
  - source:
      fieldPath: data.odh-generic-data-science-notebook-image-n-3
      kind: ConfigMap
      name: notebooks-parameters
      version: v1
    targets:
      - fieldPaths:
          - spec.tags.3.from.name
        select:
          group: image.openshift.io
          kind: ImageStream
          name: s2i-generic-data-science-notebook
          version: v1
  - source:
      fieldPath: data.odh-generic-data-science-notebook-image-n-4
      kind: ConfigMap
      name: notebooks-parameters
      version: v1
    targets:
      - fieldPaths:
          - spec.tags.4.from.name
        select:
          group: image.openshift.io
          kind: ImageStream
          name: s2i-generic-data-science-notebook
          version: v1
  - source:
      fieldPath: data.odh-generic-data-science-notebook-image-n-5
      kind: ConfigMap
      name: notebooks-parameters
      version: v1
    targets:
      - fieldPaths:
          - spec.tags.5.from.name
        select:
          group: image.openshift.io
          kind: ImageStream
          name: s2i-generic-data-science-notebook
          version: v1
  - source:
      fieldPath: data.odh-workbench-jupyter-minimal-cuda-py311-ubi9-n
      kind: ConfigMap
      name: notebook-image-params
      version: v1
    targets:
      - fieldPaths:
          - spec.tags.0.from.name
        select:
          group: image.openshift.io
          kind: ImageStream
          name: minimal-gpu
          version: v1
  - source:
      fieldPath: data.odh-workbench-jupyter-minimal-cuda-py311-ubi9-n-1
      kind: ConfigMap
      name: notebook-image-params
      version: v1
    targets:
      - fieldPaths:
          - spec.tags.1.from.name
        select:
          group: image.openshift.io
          kind: ImageStream
          name: minimal-gpu
          version: v1
  - source:
      fieldPath: data.odh-minimal-gpu-notebook-image-n-2
      kind: ConfigMap
      name: notebooks-parameters
      version: v1
    targets:
      - fieldPaths:
          - spec.tags.2.from.name
        select:
          group: image.openshift.io
          kind: ImageStream
          name: minimal-gpu
          version: v1
  - source:
      fieldPath: data.odh-minimal-gpu-notebook-image-n-3
      kind: ConfigMap
      name: notebooks-parameters
      version: v1
    targets:
      - fieldPaths:
          - spec.tags.3.from.name
        select:
          group: image.openshift.io
          kind: ImageStream
          name: minimal-gpu
          version: v1
  - source:
      fieldPath: data.odh-minimal-gpu-notebook-image-n-4
      kind: ConfigMap
      name: notebooks-parameters
      version: v1
    targets:
      - fieldPaths:
          - spec.tags.4.from.name
        select:
          group: image.openshift.io
          kind: ImageStream
          name: minimal-gpu
          version: v1
  - source:
      fieldPath: data.odh-minimal-gpu-notebook-image-n-5
      kind: ConfigMap
      name: notebooks-parameters
      version: v1
    targets:
      - fieldPaths:
          - spec.tags.5.from.name
        select:
          group: image.openshift.io
          kind: ImageStream
          name: minimal-gpu
          version: v1
  - source:
      fieldPath: data.odh-workbench-jupyter-pytorch-cuda-py311-ubi9-n
      kind: ConfigMap
      name: notebook-image-params
      version: v1
    targets:
      - fieldPaths:
          - spec.tags.0.from.name
        select:
          group: image.openshift.io
          kind: ImageStream
          name: pytorch
          version: v1
  - source:
      fieldPath: data.odh-workbench-jupyter-pytorch-cuda-py311-ubi9-n-1
      kind: ConfigMap
      name: notebook-image-params
      version: v1
    targets:
      - fieldPaths:
          - spec.tags.1.from.name
        select:
          group: image.openshift.io
          kind: ImageStream
          name: pytorch
          version: v1
  - source:
      fieldPath: data.odh-pytorch-gpu-notebook-image-n-2
      kind: ConfigMap
      name: notebooks-parameters
      version: v1
    targets:
      - fieldPaths:
          - spec.tags.2.from.name
        select:
          group: image.openshift.io
          kind: ImageStream
          name: pytorch
          version: v1
  - source:
      fieldPath: data.odh-pytorch-gpu-notebook-image-n-3
      kind: ConfigMap
      name: notebooks-parameters
      version: v1
    targets:
      - fieldPaths:
          - spec.tags.3.from.name
        select:
          group: image.openshift.io
          kind: ImageStream
          name: pytorch
          version: v1
  - source:
      fieldPath: data.odh-pytorch-gpu-notebook-image-n-4
      kind: ConfigMap
      name: notebooks-parameters
      version: v1
    targets:
      - fieldPaths:
          - spec.tags.4.from.name
        select:
          group: image.openshift.io
          kind: ImageStream
          name: pytorch
          version: v1
  - source:
      fieldPath: data.odh-pytorch-gpu-notebook-image-n-5
      kind: ConfigMap
      name: notebooks-parameters
      version: v1
    targets:
      - fieldPaths:
          - spec.tags.5.from.name
        select:
          group: image.openshift.io
          kind: ImageStream
          name: pytorch
          version: v1
  - source:
      fieldPath: data.odh-workbench-jupyter-tensorflow-cuda-py311-ubi9-n
      kind: ConfigMap
      name: notebook-image-params
      version: v1
    targets:
      - fieldPaths:
          - spec.tags.0.from.name
        select:
          group: image.openshift.io
          kind: ImageStream
          name: tensorflow
          version: v1
  - source:
      fieldPath: data.odh-workbench-jupyter-tensorflow-cuda-py311-ubi9-n-1
      kind: ConfigMap
      name: notebook-image-params
      version: v1
    targets:
      - fieldPaths:
          - spec.tags.1.from.name
        select:
          group: image.openshift.io
          kind: ImageStream
          name: tensorflow
          version: v1
  - source:
      fieldPath: data.odh-tensorflow-gpu-notebook-image-n-2
      kind: ConfigMap
      name: notebooks-parameters
      version: v1
    targets:
      - fieldPaths:
          - spec.tags.2.from.name
        select:
          group: image.openshift.io
          kind: ImageStream
          name: tensorflow
          version: v1
  - source:
      fieldPath: data.odh-tensorflow-gpu-notebook-image-n-3
      kind: ConfigMap
      name: notebooks-parameters
      version: v1
    targets:
      - fieldPaths:
          - spec.tags.3.from.name
        select:
          group: image.openshift.io
          kind: ImageStream
          name: tensorflow
          version: v1
  - source:
      fieldPath: data.odh-tensorflow-gpu-notebook-image-n-4
      kind: ConfigMap
      name: notebooks-parameters
      version: v1
    targets:
      - fieldPaths:
          - spec.tags.4.from.name
        select:
          group: image.openshift.io
          kind: ImageStream
          name: tensorflow
          version: v1
  - source:
      fieldPath: data.odh-tensorflow-gpu-notebook-image-n-5
      kind: ConfigMap
      name: notebooks-parameters
      version: v1
    targets:
      - fieldPaths:
          - spec.tags.5.from.name
        select:
          group: image.openshift.io
          kind: ImageStream
          name: tensorflow
          version: v1
  - source:
      fieldPath: data.odh-workbench-jupyter-trustyai-cpu-py311-ubi9-n
      kind: ConfigMap
      name: notebook-image-params
      version: v1
    targets:
      - fieldPaths:
          - spec.tags.0.from.name
        select:
          group: image.openshift.io
          kind: ImageStream
          name: odh-trustyai-notebook
          version: v1
  - source:
      fieldPath: data.odh-workbench-jupyter-trustyai-cpu-py311-ubi9-n-1
      kind: ConfigMap
      name: notebook-image-params
      version: v1
    targets:
      - fieldPaths:
          - spec.tags.1.from.name
        select:
          group: image.openshift.io
          kind: ImageStream
          name: odh-trustyai-notebook
          version: v1
  - source:
<<<<<<< HEAD
      fieldPath: data.odh-trustyai-notebook-image-n-2
=======
      fieldPath: data.odh-workbench-codeserver-datascience-cpu-py311-ubi9-n
>>>>>>> fb9ab013
      kind: ConfigMap
      name: notebook-image-params
      version: v1
    targets:
      - fieldPaths:
          - spec.tags.2.from.name
        select:
          group: image.openshift.io
          kind: ImageStream
          name: odh-trustyai-notebook
          version: v1
  - source:
<<<<<<< HEAD
      fieldPath: data.odh-trustyai-notebook-image-n-3
=======
      fieldPath: data.odh-workbench-codeserver-datascience-cpu-py311-ubi9-n-1
>>>>>>> fb9ab013
      kind: ConfigMap
      name: notebook-image-params
      version: v1
    targets:
      - fieldPaths:
          - spec.tags.3.from.name
        select:
          group: image.openshift.io
          kind: ImageStream
          name: odh-trustyai-notebook
          version: v1
  - source:
      fieldPath: data.odh-trustyai-notebook-image-n-4
      kind: ConfigMap
      name: notebooks-parameters
      version: v1
    targets:
      - fieldPaths:
          - spec.tags.4.from.name
        select:
          group: image.openshift.io
          kind: ImageStream
          name: odh-trustyai-notebook
          version: v1
  - source:
<<<<<<< HEAD
      fieldPath: data.odh-codeserver-notebook-image-n
=======
      fieldPath: data.odh-workbench-rstudio-minimal-cpu-py311-c9s-n
>>>>>>> fb9ab013
      kind: ConfigMap
      name: notebook-image-params
      version: v1
    targets:
      - fieldPaths:
          - spec.tags.0.from.name
        select:
          group: image.openshift.io
          kind: ImageStream
          name: code-server-notebook
          version: v1
  - source:
<<<<<<< HEAD
      fieldPath: data.odh-codeserver-notebook-image-n-1
=======
      fieldPath: data.odh-workbench-rstudio-minimal-cpu-py311-c9s-n-1
>>>>>>> fb9ab013
      kind: ConfigMap
      name: notebook-image-params
      version: v1
    targets:
      - fieldPaths:
          - spec.tags.1.from.name
        select:
          group: image.openshift.io
          kind: ImageStream
          name: code-server-notebook
          version: v1
  - source:
<<<<<<< HEAD
      fieldPath: data.odh-codeserver-notebook-image-n-2
=======
      fieldPath: data.odh-workbench-rstudio-minimal-cuda-py311-c9s-n
>>>>>>> fb9ab013
      kind: ConfigMap
      name: notebook-image-params
      version: v1
    targets:
      - fieldPaths:
          - spec.tags.2.from.name
        select:
          group: image.openshift.io
          kind: ImageStream
          name: code-server-notebook
          version: v1
  - source:
<<<<<<< HEAD
      fieldPath: data.odh-codeserver-notebook-image-n-3
=======
      fieldPath: data.odh-workbench-rstudio-minimal-cuda-py311-c9s-n-1
>>>>>>> fb9ab013
      kind: ConfigMap
      name: notebook-image-params
      version: v1
    targets:
      - fieldPaths:
          - spec.tags.3.from.name
        select:
          group: image.openshift.io
          kind: ImageStream
          name: code-server-notebook
          version: v1
  - source:
      fieldPath: data.odh-workbench-jupyter-minimal-rocm-py311-ubi9-n
      kind: ConfigMap
      name: notebook-image-params
      version: v1
    targets:
      - fieldPaths:
          - spec.tags.0.from.name
        select:
          group: image.openshift.io
          kind: ImageStream
          name: jupyter-rocm-minimal
          version: v1
  - source:
      fieldPath: data.odh-workbench-jupyter-minimal-rocm-py311-ubi9-n-1
      kind: ConfigMap
      name: notebook-image-params
      version: v1
    targets:
      - fieldPaths:
          - spec.tags.1.from.name
        select:
          group: image.openshift.io
          kind: ImageStream
          name: jupyter-rocm-minimal
          version: v1
  - source:
      fieldPath: data.odh-workbench-jupyter-pytorch-rocm-py311-ubi9-n
      kind: ConfigMap
      name: notebook-image-params
      version: v1
    targets:
      - fieldPaths:
          - spec.tags.0.from.name
        select:
          group: image.openshift.io
          kind: ImageStream
          name: jupyter-rocm-pytorch
          version: v1
  - source:
      fieldPath: data.odh-workbench-jupyter-pytorch-rocm-py311-ubi9-n-1
      kind: ConfigMap
      name: notebook-image-params
      version: v1
    targets:
      - fieldPaths:
          - spec.tags.1.from.name
        select:
          group: image.openshift.io
          kind: ImageStream
          name: jupyter-rocm-pytorch
          version: v1
  - source:
      fieldPath: data.odh-workbench-jupyter-tensorflow-rocm-py311-ubi9-n
      kind: ConfigMap
      name: notebook-image-params
      version: v1
    targets:
      - fieldPaths:
          - spec.tags.0.from.name
        select:
          group: image.openshift.io
          kind: ImageStream
          name: jupyter-rocm-tensorflow
          version: v1
  - source:
      fieldPath: data.odh-workbench-jupyter-tensorflow-rocm-py311-ubi9-n-1
      kind: ConfigMap
      name: notebook-image-params
      version: v1
    targets:
      - fieldPaths:
          - spec.tags.1.from.name
        select:
          group: image.openshift.io
          kind: ImageStream
          name: jupyter-rocm-tensorflow
          version: v1
  - source:
      fieldPath: data.odh-workbench-jupyter-minimal-cpu-py311-ubi9-commit-n
      kind: ConfigMap
      name: notebook-image-commithash
      version: v1
    targets:
      - fieldPaths:
          - spec.tags.0.annotations.[opendatahub.io/notebook-build-commit]
        select:
          group: image.openshift.io
          kind: ImageStream
          name: s2i-minimal-notebook
          version: v1
  - source:
      fieldPath: data.odh-workbench-jupyter-minimal-cpu-py311-ubi9-commit-n-1
      kind: ConfigMap
      name: notebook-image-commithash
      version: v1
    targets:
      - fieldPaths:
          - spec.tags.1.annotations.[opendatahub.io/notebook-build-commit]
        select:
          group: image.openshift.io
          kind: ImageStream
          name: s2i-minimal-notebook
          version: v1
  - source:
      fieldPath: data.odh-minimal-notebook-image-commit-n-2
      kind: ConfigMap
      name: notebook
      version: v1
    targets:
      - fieldPaths:
          - spec.tags.2.annotations.[opendatahub.io/notebook-build-commit]
        select:
          group: image.openshift.io
          kind: ImageStream
          name: s2i-minimal-notebook
          version: v1
  - source:
      fieldPath: data.odh-minimal-notebook-image-commit-n-3
      kind: ConfigMap
      name: notebook
      version: v1
    targets:
      - fieldPaths:
          - spec.tags.3.annotations.[opendatahub.io/notebook-build-commit]
        select:
          group: image.openshift.io
          kind: ImageStream
          name: s2i-minimal-notebook
          version: v1
  - source:
      fieldPath: data.odh-minimal-notebook-image-commit-n-4
      kind: ConfigMap
      name: notebook
      version: v1
    targets:
      - fieldPaths:
          - spec.tags.4.annotations.[opendatahub.io/notebook-build-commit]
        select:
          group: image.openshift.io
          kind: ImageStream
          name: s2i-minimal-notebook
          version: v1
  - source:
      fieldPath: data.odh-minimal-notebook-image-commit-n-5
      kind: ConfigMap
      name: notebook
      version: v1
    targets:
      - fieldPaths:
          - spec.tags.5.annotations.[opendatahub.io/notebook-build-commit]
        select:
          group: image.openshift.io
          kind: ImageStream
          name: s2i-minimal-notebook
          version: v1
  - source:
      fieldPath: data.odh-workbench-jupyter-datascience-cpu-py311-ubi9-commit-n
      kind: ConfigMap
      name: notebook-image-commithash
      version: v1
    targets:
      - fieldPaths:
          - spec.tags.0.annotations.[opendatahub.io/notebook-build-commit]
        select:
          group: image.openshift.io
          kind: ImageStream
          name: s2i-generic-data-science-notebook
          version: v1
  - source:
      fieldPath: data.odh-workbench-jupyter-datascience-cpu-py311-ubi9-commit-n-1
      kind: ConfigMap
      name: notebook-image-commithash
      version: v1
    targets:
      - fieldPaths:
          - spec.tags.1.annotations.[opendatahub.io/notebook-build-commit]
        select:
          group: image.openshift.io
          kind: ImageStream
          name: s2i-generic-data-science-notebook
          version: v1
  - source:
      fieldPath: data.odh-generic-data-science-notebook-image-commit-n-2
      kind: ConfigMap
      name: notebook
      version: v1
    targets:
      - fieldPaths:
          - spec.tags.2.annotations.[opendatahub.io/notebook-build-commit]
        select:
          group: image.openshift.io
          kind: ImageStream
          name: s2i-generic-data-science-notebook
          version: v1
  - source:
      fieldPath: data.odh-generic-data-science-notebook-image-commit-n-3
      kind: ConfigMap
      name: notebook
      version: v1
    targets:
      - fieldPaths:
          - spec.tags.3.annotations.[opendatahub.io/notebook-build-commit]
        select:
          group: image.openshift.io
          kind: ImageStream
          name: s2i-generic-data-science-notebook
          version: v1
  - source:
      fieldPath: data.odh-generic-data-science-notebook-image-commit-n-4
      kind: ConfigMap
      name: notebook
      version: v1
    targets:
      - fieldPaths:
          - spec.tags.4.annotations.[opendatahub.io/notebook-build-commit]
        select:
          group: image.openshift.io
          kind: ImageStream
          name: s2i-generic-data-science-notebook
          version: v1
  - source:
      fieldPath: data.odh-generic-data-science-notebook-image-commit-n-5
      kind: ConfigMap
      name: notebook
      version: v1
    targets:
      - fieldPaths:
          - spec.tags.5.annotations.[opendatahub.io/notebook-build-commit]
        select:
          group: image.openshift.io
          kind: ImageStream
          name: s2i-generic-data-science-notebook
          version: v1
  - source:
      fieldPath: data.odh-workbench-jupyter-minimal-cuda-py311-ubi9-commit-n
      kind: ConfigMap
      name: notebook-image-commithash
      version: v1
    targets:
      - fieldPaths:
          - spec.tags.0.annotations.[opendatahub.io/notebook-build-commit]
        select:
          group: image.openshift.io
          kind: ImageStream
          name: minimal-gpu
          version: v1
  - source:
      fieldPath: data.odh-workbench-jupyter-minimal-cuda-py311-ubi9-commit-n-1
      kind: ConfigMap
      name: notebook-image-commithash
      version: v1
    targets:
      - fieldPaths:
          - spec.tags.1.annotations.[opendatahub.io/notebook-build-commit]
        select:
          group: image.openshift.io
          kind: ImageStream
          name: minimal-gpu
          version: v1
  - source:
      fieldPath: data.odh-minimal-gpu-notebook-image-commit-n-2
      kind: ConfigMap
      name: notebook
      version: v1
    targets:
      - fieldPaths:
          - spec.tags.2.annotations.[opendatahub.io/notebook-build-commit]
        select:
          group: image.openshift.io
          kind: ImageStream
          name: minimal-gpu
          version: v1
  - source:
      fieldPath: data.odh-minimal-gpu-notebook-image-commit-n-3
      kind: ConfigMap
      name: notebook
      version: v1
    targets:
      - fieldPaths:
          - spec.tags.3.annotations.[opendatahub.io/notebook-build-commit]
        select:
          group: image.openshift.io
          kind: ImageStream
          name: minimal-gpu
          version: v1
  - source:
      fieldPath: data.odh-minimal-gpu-notebook-image-commit-n-4
      kind: ConfigMap
      name: notebook
      version: v1
    targets:
      - fieldPaths:
          - spec.tags.4.annotations.[opendatahub.io/notebook-build-commit]
        select:
          group: image.openshift.io
          kind: ImageStream
          name: minimal-gpu
          version: v1
  - source:
      fieldPath: data.odh-minimal-gpu-notebook-image-commit-n-5
      kind: ConfigMap
      name: notebook
      version: v1
    targets:
      - fieldPaths:
          - spec.tags.5.annotations.[opendatahub.io/notebook-build-commit]
        select:
          group: image.openshift.io
          kind: ImageStream
          name: minimal-gpu
          version: v1
  - source:
      fieldPath: data.odh-workbench-jupyter-pytorch-cuda-py311-ubi9-commit-n
      kind: ConfigMap
      name: notebook-image-commithash
      version: v1
    targets:
      - fieldPaths:
          - spec.tags.0.annotations.[opendatahub.io/notebook-build-commit]
        select:
          group: image.openshift.io
          kind: ImageStream
          name: pytorch
          version: v1
  - source:
      fieldPath: data.odh-workbench-jupyter-pytorch-cuda-py311-ubi9-commit-n-1
      kind: ConfigMap
      name: notebook-image-commithash
      version: v1
    targets:
      - fieldPaths:
          - spec.tags.1.annotations.[opendatahub.io/notebook-build-commit]
        select:
          group: image.openshift.io
          kind: ImageStream
          name: pytorch
          version: v1
  - source:
      fieldPath: data.odh-pytorch-gpu-notebook-image-commit-n-2
      kind: ConfigMap
      name: notebook
      version: v1
    targets:
      - fieldPaths:
          - spec.tags.2.annotations.[opendatahub.io/notebook-build-commit]
        select:
          group: image.openshift.io
          kind: ImageStream
          name: pytorch
          version: v1
  - source:
      fieldPath: data.odh-pytorch-gpu-notebook-image-commit-n-3
      kind: ConfigMap
      name: notebook
      version: v1
    targets:
      - fieldPaths:
          - spec.tags.3.annotations.[opendatahub.io/notebook-build-commit]
        select:
          group: image.openshift.io
          kind: ImageStream
          name: pytorch
          version: v1
  - source:
      fieldPath: data.odh-pytorch-gpu-notebook-image-commit-n-4
      kind: ConfigMap
      name: notebook
      version: v1
    targets:
      - fieldPaths:
          - spec.tags.4.annotations.[opendatahub.io/notebook-build-commit]
        select:
          group: image.openshift.io
          kind: ImageStream
          name: pytorch
          version: v1
  - source:
      fieldPath: data.odh-pytorch-gpu-notebook-image-commit-n-5
      kind: ConfigMap
      name: notebook
      version: v1
    targets:
      - fieldPaths:
          - spec.tags.5.annotations.[opendatahub.io/notebook-build-commit]
        select:
          group: image.openshift.io
          kind: ImageStream
          name: pytorch
          version: v1
  - source:
      fieldPath: data.odh-workbench-jupyter-tensorflow-cuda-py311-ubi9-commit-n
      kind: ConfigMap
      name: notebook-image-commithash
      version: v1
    targets:
      - fieldPaths:
          - spec.tags.0.annotations.[opendatahub.io/notebook-build-commit]
        select:
          group: image.openshift.io
          kind: ImageStream
          name: tensorflow
          version: v1
  - source:
      fieldPath: data.odh-workbench-jupyter-tensorflow-cuda-py311-ubi9-commit-n-1
      kind: ConfigMap
      name: notebook-image-commithash
      version: v1
    targets:
      - fieldPaths:
          - spec.tags.1.annotations.[opendatahub.io/notebook-build-commit]
        select:
          group: image.openshift.io
          kind: ImageStream
          name: tensorflow
          version: v1
  - source:
      fieldPath: data.odh-tensorflow-gpu-notebook-image-commit-n-2
      kind: ConfigMap
      name: notebook
      version: v1
    targets:
      - fieldPaths:
          - spec.tags.2.annotations.[opendatahub.io/notebook-build-commit]
        select:
          group: image.openshift.io
          kind: ImageStream
          name: tensorflow
          version: v1
  - source:
      fieldPath: data.odh-tensorflow-gpu-notebook-image-commit-n-3
      kind: ConfigMap
      name: notebook
      version: v1
    targets:
      - fieldPaths:
          - spec.tags.3.annotations.[opendatahub.io/notebook-build-commit]
        select:
          group: image.openshift.io
          kind: ImageStream
          name: tensorflow
          version: v1
  - source:
      fieldPath: data.odh-tensorflow-gpu-notebook-image-commit-n-4
      kind: ConfigMap
      name: notebook
      version: v1
    targets:
      - fieldPaths:
          - spec.tags.4.annotations.[opendatahub.io/notebook-build-commit]
        select:
          group: image.openshift.io
          kind: ImageStream
          name: tensorflow
          version: v1
  - source:
      fieldPath: data.odh-tensorflow-gpu-notebook-image-commit-n-5
      kind: ConfigMap
      name: notebook
      version: v1
    targets:
      - fieldPaths:
          - spec.tags.5.annotations.[opendatahub.io/notebook-build-commit]
        select:
          group: image.openshift.io
          kind: ImageStream
          name: tensorflow
          version: v1
  - source:
      fieldPath: data.odh-workbench-jupyter-trustyai-cpu-py311-ubi9-commit-n
      kind: ConfigMap
      name: notebook-image-commithash
      version: v1
    targets:
      - fieldPaths:
          - spec.tags.0.annotations.[opendatahub.io/notebook-build-commit]
        select:
          group: image.openshift.io
          kind: ImageStream
          name: odh-trustyai-notebook
          version: v1
  - source:
      fieldPath: data.odh-workbench-jupyter-trustyai-cpu-py311-ubi9-commit-n-1
      kind: ConfigMap
      name: notebook-image-commithash
      version: v1
    targets:
      - fieldPaths:
          - spec.tags.1.annotations.[opendatahub.io/notebook-build-commit]
        select:
          group: image.openshift.io
          kind: ImageStream
          name: odh-trustyai-notebook
          version: v1
  - source:
<<<<<<< HEAD
      fieldPath: data.odh-trustyai-notebook-image-commit-n-2
=======
      fieldPath: data.odh-workbench-codeserver-datascience-cpu-py311-ubi9-commit-n
>>>>>>> fb9ab013
      kind: ConfigMap
      name: notebook-image-commithash
      version: v1
    targets:
      - fieldPaths:
          - spec.tags.2.annotations.[opendatahub.io/notebook-build-commit]
        select:
          group: image.openshift.io
          kind: ImageStream
          name: odh-trustyai-notebook
          version: v1
  - source:
<<<<<<< HEAD
      fieldPath: data.odh-trustyai-notebook-image-commit-n-3
=======
      fieldPath: data.odh-workbench-codeserver-datascience-cpu-py311-ubi9-commit-n-1
>>>>>>> fb9ab013
      kind: ConfigMap
      name: notebook-image-commithash
      version: v1
    targets:
      - fieldPaths:
          - spec.tags.3.annotations.[opendatahub.io/notebook-build-commit]
        select:
          group: image.openshift.io
          kind: ImageStream
          name: odh-trustyai-notebook
          version: v1
  - source:
      fieldPath: data.odh-trustyai-notebook-image-commit-n-4
      kind: ConfigMap
      name: notebook
      version: v1
    targets:
      - fieldPaths:
          - spec.tags.4.annotations.[opendatahub.io/notebook-build-commit]
        select:
          group: image.openshift.io
          kind: ImageStream
          name: odh-trustyai-notebook
          version: v1
  - source:
<<<<<<< HEAD
      fieldPath: data.odh-codeserver-notebook-image-commit-n
=======
      fieldPath: data.odh-workbench-rstudio-minimal-cpu-py311-c9s-commit-n
>>>>>>> fb9ab013
      kind: ConfigMap
      name: notebook-image-commithash
      version: v1
    targets:
      - fieldPaths:
          - spec.tags.0.annotations.[opendatahub.io/notebook-build-commit]
        select:
          group: image.openshift.io
          kind: ImageStream
          name: code-server-notebook
          version: v1
  - source:
<<<<<<< HEAD
      fieldPath: data.odh-codeserver-notebook-image-commit-n-1
=======
      fieldPath: data.odh-workbench-rstudio-minimal-cpu-py311-c9s-commit-n-1
>>>>>>> fb9ab013
      kind: ConfigMap
      name: notebook-image-commithash
      version: v1
    targets:
      - fieldPaths:
          - spec.tags.1.annotations.[opendatahub.io/notebook-build-commit]
        select:
          group: image.openshift.io
          kind: ImageStream
          name: code-server-notebook
          version: v1
  - source:
<<<<<<< HEAD
      fieldPath: data.odh-codeserver-notebook-image-commit-n-2
=======
      fieldPath: data.odh-workbench-rstudio-minimal-cuda-py311-c9s-commit-n
>>>>>>> fb9ab013
      kind: ConfigMap
      name: notebook-image-commithash
      version: v1
    targets:
      - fieldPaths:
          - spec.tags.2.annotations.[opendatahub.io/notebook-build-commit]
        select:
          group: image.openshift.io
          kind: ImageStream
          name: code-server-notebook
          version: v1
  - source:
<<<<<<< HEAD
      fieldPath: data.odh-codeserver-notebook-image-commit-n-3
=======
      fieldPath: data.odh-workbench-rstudio-minimal-cuda-py311-c9s-commit-n-1
>>>>>>> fb9ab013
      kind: ConfigMap
      name: notebook-image-commithash
      version: v1
    targets:
      - fieldPaths:
          - spec.tags.3.annotations.[opendatahub.io/notebook-build-commit]
        select:
          group: image.openshift.io
          kind: ImageStream
          name: code-server-notebook
          version: v1
  - source:
      fieldPath: data.odh-workbench-jupyter-minimal-rocm-py311-ubi9-commit-n
      kind: ConfigMap
      name: notebook-image-commithash
      version: v1
    targets:
      - fieldPaths:
          - spec.tags.0.annotations.[opendatahub.io/notebook-build-commit]
        select:
          group: image.openshift.io
          kind: ImageStream
          name: jupyter-rocm-minimal
          version: v1
  - source:
      fieldPath: data.odh-workbench-jupyter-minimal-rocm-py311-ubi9-commit-n-1
      kind: ConfigMap
      name: notebook-image-commithash
      version: v1
    targets:
      - fieldPaths:
          - spec.tags.1.annotations.[opendatahub.io/notebook-build-commit]
        select:
          group: image.openshift.io
          kind: ImageStream
          name: jupyter-rocm-minimal
          version: v1
  - source:
      fieldPath: data.odh-workbench-jupyter-pytorch-rocm-py311-ubi9-commit-n
      kind: ConfigMap
      name: notebook-image-commithash
      version: v1
    targets:
      - fieldPaths:
          - spec.tags.0.annotations.[opendatahub.io/notebook-build-commit]
        select:
          group: image.openshift.io
          kind: ImageStream
          name: jupyter-rocm-pytorch
          version: v1
  - source:
      fieldPath: data.odh-workbench-jupyter-pytorch-rocm-py311-ubi9-commit-n-1
      kind: ConfigMap
      name: notebook-image-commithash
      version: v1
    targets:
      - fieldPaths:
          - spec.tags.1.annotations.[opendatahub.io/notebook-build-commit]
        select:
          group: image.openshift.io
          kind: ImageStream
          name: jupyter-rocm-pytorch
          version: v1
  - source:
      fieldPath: data.odh-workbench-jupyter-tensorflow-rocm-py311-ubi9-commit-n
      kind: ConfigMap
      name: notebook-image-commithash
      version: v1
    targets:
      - fieldPaths:
          - spec.tags.0.annotations.[opendatahub.io/notebook-build-commit]
        select:
          group: image.openshift.io
          kind: ImageStream
          name: jupyter-rocm-tensorflow
          version: v1
  - source:
      fieldPath: data.odh-workbench-jupyter-tensorflow-rocm-py311-ubi9-commit-n-1
      kind: ConfigMap
      name: notebook-image-commithash
      version: v1
    targets:
      - fieldPaths:
          - spec.tags.1.annotations.[opendatahub.io/notebook-build-commit]
        select:
          group: image.openshift.io
          kind: ImageStream
          name: jupyter-rocm-tensorflow
          version: v1
  - source:
      fieldPath: data.odh-pipeline-runtime-minimal-cpu-py311-ubi9-n
      kind: ConfigMap
      name: notebook-image-params
      version: v1
    targets:
      - fieldPaths:
          - spec.tags.0.from.name
        select:
          group: image.openshift.io
          kind: ImageStream
          name: runtime-minimal
          version: v1
  - source:
      fieldPath: data.odh-pipeline-runtime-datascience-cpu-py311-ubi9-n
      kind: ConfigMap
      name: notebook-image-params
      version: v1
    targets:
      - fieldPaths:
          - spec.tags.0.from.name
        select:
          group: image.openshift.io
          kind: ImageStream
          name: runtime-datascience
          version: v1
  - source:
      fieldPath: data.odh-pipeline-runtime-pytorch-cuda-py311-ubi9-n
      kind: ConfigMap
      name: notebook-image-params
      version: v1
    targets:
      - fieldPaths:
          - spec.tags.0.from.name
        select:
          group: image.openshift.io
          kind: ImageStream
          name: runtime-pytorch
          version: v1
  - source:
      fieldPath: data.odh-pipeline-runtime-pytorch-rocm-py311-ubi9-n
      kind: ConfigMap
      name: notebook-image-params
      version: v1
    targets:
      - fieldPaths:
          - spec.tags.0.from.name
        select:
          group: image.openshift.io
          kind: ImageStream
          name: runtime-rocm-pytorch
          version: v1
  - source:
      fieldPath: data.odh-pipeline-runtime-tensorflow-cuda-py311-ubi9-n
      kind: ConfigMap
      name: notebook-image-params
      version: v1
    targets:
      - fieldPaths:
          - spec.tags.0.from.name
        select:
          group: image.openshift.io
          kind: ImageStream
          name: runtime-tensorflow
          version: v1
  - source:
      fieldPath: data.odh-pipeline-runtime-tensorflow-rocm-py311-ubi9-n
      kind: ConfigMap
      name: notebook-image-params
      version: v1
    targets:
      - fieldPaths:
          - spec.tags.0.from.name
        select:
          group: image.openshift.io
          kind: ImageStream
          name: runtime-rocm-tensorflow
          version: v1<|MERGE_RESOLUTION|>--- conflicted
+++ resolved
@@ -456,11 +456,72 @@
           name: odh-trustyai-notebook
           version: v1
   - source:
-<<<<<<< HEAD
       fieldPath: data.odh-trustyai-notebook-image-n-2
-=======
+      kind: ConfigMap
+      name: notebooks-parameters
+      version: v1
+    targets:
+      - fieldPaths:
+          - spec.tags.2.from.name
+        select:
+          group: image.openshift.io
+          kind: ImageStream
+          name: odh-trustyai-notebook
+          version: v1
+  - source:
+      fieldPath: data.odh-trustyai-notebook-image-n-3
+      kind: ConfigMap
+      name: notebooks-parameters
+      version: v1
+    targets:
+      - fieldPaths:
+          - spec.tags.3.from.name
+        select:
+          group: image.openshift.io
+          kind: ImageStream
+          name: odh-trustyai-notebook
+          version: v1
+  - source:
+      fieldPath: data.odh-trustyai-notebook-image-n-4
+      kind: ConfigMap
+      name: notebooks-parameters
+      version: v1
+    targets:
+      - fieldPaths:
+          - spec.tags.4.from.name
+        select:
+          group: image.openshift.io
+          kind: ImageStream
+          name: odh-trustyai-notebook
+          version: v1
+  - source:
       fieldPath: data.odh-workbench-codeserver-datascience-cpu-py311-ubi9-n
->>>>>>> fb9ab013
+      kind: ConfigMap
+      name: notebook-image-params
+      version: v1
+    targets:
+      - fieldPaths:
+          - spec.tags.0.from.name
+        select:
+          group: image.openshift.io
+          kind: ImageStream
+          name: code-server-notebook
+          version: v1
+  - source:
+      fieldPath: data.odh-workbench-codeserver-datascience-cpu-py311-ubi9-n-1
+      kind: ConfigMap
+      name: notebook-image-params
+      version: v1
+    targets:
+      - fieldPaths:
+          - spec.tags.1.from.name
+        select:
+          group: image.openshift.io
+          kind: ImageStream
+          name: code-server-notebook
+          version: v1
+  - source:
+      fieldPath: data.odh-codeserver-notebook-image-n-2
       kind: ConfigMap
       name: notebook-image-params
       version: v1
@@ -470,704 +531,595 @@
         select:
           group: image.openshift.io
           kind: ImageStream
+          name: code-server-notebook
+          version: v1
+  - source:
+      fieldPath: data.odh-codeserver-notebook-image-n-3
+      kind: ConfigMap
+      name: notebook-image-params
+      version: v1
+    targets:
+      - fieldPaths:
+          - spec.tags.3.from.name
+        select:
+          group: image.openshift.io
+          kind: ImageStream
+          name: code-server-notebook
+          version: v1
+  - source:
+      fieldPath: data.odh-workbench-jupyter-minimal-rocm-py311-ubi9-n
+      kind: ConfigMap
+      name: notebook-image-params
+      version: v1
+    targets:
+      - fieldPaths:
+          - spec.tags.0.from.name
+        select:
+          group: image.openshift.io
+          kind: ImageStream
+          name: jupyter-rocm-minimal
+          version: v1
+  - source:
+      fieldPath: data.odh-workbench-jupyter-minimal-rocm-py311-ubi9-n-1
+      kind: ConfigMap
+      name: notebook-image-params
+      version: v1
+    targets:
+      - fieldPaths:
+          - spec.tags.1.from.name
+        select:
+          group: image.openshift.io
+          kind: ImageStream
+          name: jupyter-rocm-minimal
+          version: v1
+  - source:
+      fieldPath: data.odh-workbench-jupyter-pytorch-rocm-py311-ubi9-n
+      kind: ConfigMap
+      name: notebook-image-params
+      version: v1
+    targets:
+      - fieldPaths:
+          - spec.tags.0.from.name
+        select:
+          group: image.openshift.io
+          kind: ImageStream
+          name: jupyter-rocm-pytorch
+          version: v1
+  - source:
+      fieldPath: data.odh-workbench-jupyter-pytorch-rocm-py311-ubi9-n-1
+      kind: ConfigMap
+      name: notebook-image-params
+      version: v1
+    targets:
+      - fieldPaths:
+          - spec.tags.1.from.name
+        select:
+          group: image.openshift.io
+          kind: ImageStream
+          name: jupyter-rocm-pytorch
+          version: v1
+  - source:
+      fieldPath: data.odh-workbench-jupyter-tensorflow-rocm-py311-ubi9-n
+      kind: ConfigMap
+      name: notebook-image-params
+      version: v1
+    targets:
+      - fieldPaths:
+          - spec.tags.0.from.name
+        select:
+          group: image.openshift.io
+          kind: ImageStream
+          name: jupyter-rocm-tensorflow
+          version: v1
+  - source:
+      fieldPath: data.odh-workbench-jupyter-tensorflow-rocm-py311-ubi9-n-1
+      kind: ConfigMap
+      name: notebook-image-params
+      version: v1
+    targets:
+      - fieldPaths:
+          - spec.tags.1.from.name
+        select:
+          group: image.openshift.io
+          kind: ImageStream
+          name: jupyter-rocm-tensorflow
+          version: v1
+  - source:
+      fieldPath: data.odh-workbench-jupyter-minimal-cpu-py311-ubi9-commit-n
+      kind: ConfigMap
+      name: notebook-image-commithash
+      version: v1
+    targets:
+      - fieldPaths:
+          - spec.tags.0.annotations.[opendatahub.io/notebook-build-commit]
+        select:
+          group: image.openshift.io
+          kind: ImageStream
+          name: s2i-minimal-notebook
+          version: v1
+  - source:
+      fieldPath: data.odh-workbench-jupyter-minimal-cpu-py311-ubi9-commit-n-1
+      kind: ConfigMap
+      name: notebook-image-commithash
+      version: v1
+    targets:
+      - fieldPaths:
+          - spec.tags.1.annotations.[opendatahub.io/notebook-build-commit]
+        select:
+          group: image.openshift.io
+          kind: ImageStream
+          name: s2i-minimal-notebook
+          version: v1
+  - source:
+      fieldPath: data.odh-minimal-notebook-image-commit-n-2
+      kind: ConfigMap
+      name: notebook
+      version: v1
+    targets:
+      - fieldPaths:
+          - spec.tags.2.annotations.[opendatahub.io/notebook-build-commit]
+        select:
+          group: image.openshift.io
+          kind: ImageStream
+          name: s2i-minimal-notebook
+          version: v1
+  - source:
+      fieldPath: data.odh-minimal-notebook-image-commit-n-3
+      kind: ConfigMap
+      name: notebook
+      version: v1
+    targets:
+      - fieldPaths:
+          - spec.tags.3.annotations.[opendatahub.io/notebook-build-commit]
+        select:
+          group: image.openshift.io
+          kind: ImageStream
+          name: s2i-minimal-notebook
+          version: v1
+  - source:
+      fieldPath: data.odh-minimal-notebook-image-commit-n-4
+      kind: ConfigMap
+      name: notebook
+      version: v1
+    targets:
+      - fieldPaths:
+          - spec.tags.4.annotations.[opendatahub.io/notebook-build-commit]
+        select:
+          group: image.openshift.io
+          kind: ImageStream
+          name: s2i-minimal-notebook
+          version: v1
+  - source:
+      fieldPath: data.odh-minimal-notebook-image-commit-n-5
+      kind: ConfigMap
+      name: notebook
+      version: v1
+    targets:
+      - fieldPaths:
+          - spec.tags.5.annotations.[opendatahub.io/notebook-build-commit]
+        select:
+          group: image.openshift.io
+          kind: ImageStream
+          name: s2i-minimal-notebook
+          version: v1
+  - source:
+      fieldPath: data.odh-workbench-jupyter-datascience-cpu-py311-ubi9-commit-n
+      kind: ConfigMap
+      name: notebook-image-commithash
+      version: v1
+    targets:
+      - fieldPaths:
+          - spec.tags.0.annotations.[opendatahub.io/notebook-build-commit]
+        select:
+          group: image.openshift.io
+          kind: ImageStream
+          name: s2i-generic-data-science-notebook
+          version: v1
+  - source:
+      fieldPath: data.odh-workbench-jupyter-datascience-cpu-py311-ubi9-commit-n-1
+      kind: ConfigMap
+      name: notebook-image-commithash
+      version: v1
+    targets:
+      - fieldPaths:
+          - spec.tags.1.annotations.[opendatahub.io/notebook-build-commit]
+        select:
+          group: image.openshift.io
+          kind: ImageStream
+          name: s2i-generic-data-science-notebook
+          version: v1
+  - source:
+      fieldPath: data.odh-generic-data-science-notebook-image-commit-n-2
+      kind: ConfigMap
+      name: notebook
+      version: v1
+    targets:
+      - fieldPaths:
+          - spec.tags.2.annotations.[opendatahub.io/notebook-build-commit]
+        select:
+          group: image.openshift.io
+          kind: ImageStream
+          name: s2i-generic-data-science-notebook
+          version: v1
+  - source:
+      fieldPath: data.odh-generic-data-science-notebook-image-commit-n-3
+      kind: ConfigMap
+      name: notebook
+      version: v1
+    targets:
+      - fieldPaths:
+          - spec.tags.3.annotations.[opendatahub.io/notebook-build-commit]
+        select:
+          group: image.openshift.io
+          kind: ImageStream
+          name: s2i-generic-data-science-notebook
+          version: v1
+  - source:
+      fieldPath: data.odh-generic-data-science-notebook-image-commit-n-4
+      kind: ConfigMap
+      name: notebook
+      version: v1
+    targets:
+      - fieldPaths:
+          - spec.tags.4.annotations.[opendatahub.io/notebook-build-commit]
+        select:
+          group: image.openshift.io
+          kind: ImageStream
+          name: s2i-generic-data-science-notebook
+          version: v1
+  - source:
+      fieldPath: data.odh-generic-data-science-notebook-image-commit-n-5
+      kind: ConfigMap
+      name: notebook
+      version: v1
+    targets:
+      - fieldPaths:
+          - spec.tags.5.annotations.[opendatahub.io/notebook-build-commit]
+        select:
+          group: image.openshift.io
+          kind: ImageStream
+          name: s2i-generic-data-science-notebook
+          version: v1
+  - source:
+      fieldPath: data.odh-workbench-jupyter-minimal-cuda-py311-ubi9-commit-n
+      kind: ConfigMap
+      name: notebook-image-commithash
+      version: v1
+    targets:
+      - fieldPaths:
+          - spec.tags.0.annotations.[opendatahub.io/notebook-build-commit]
+        select:
+          group: image.openshift.io
+          kind: ImageStream
+          name: minimal-gpu
+          version: v1
+  - source:
+      fieldPath: data.odh-workbench-jupyter-minimal-cuda-py311-ubi9-commit-n-1
+      kind: ConfigMap
+      name: notebook-image-commithash
+      version: v1
+    targets:
+      - fieldPaths:
+          - spec.tags.1.annotations.[opendatahub.io/notebook-build-commit]
+        select:
+          group: image.openshift.io
+          kind: ImageStream
+          name: minimal-gpu
+          version: v1
+  - source:
+      fieldPath: data.odh-minimal-gpu-notebook-image-commit-n-2
+      kind: ConfigMap
+      name: notebook
+      version: v1
+    targets:
+      - fieldPaths:
+          - spec.tags.2.annotations.[opendatahub.io/notebook-build-commit]
+        select:
+          group: image.openshift.io
+          kind: ImageStream
+          name: minimal-gpu
+          version: v1
+  - source:
+      fieldPath: data.odh-minimal-gpu-notebook-image-commit-n-3
+      kind: ConfigMap
+      name: notebook
+      version: v1
+    targets:
+      - fieldPaths:
+          - spec.tags.3.annotations.[opendatahub.io/notebook-build-commit]
+        select:
+          group: image.openshift.io
+          kind: ImageStream
+          name: minimal-gpu
+          version: v1
+  - source:
+      fieldPath: data.odh-minimal-gpu-notebook-image-commit-n-4
+      kind: ConfigMap
+      name: notebook
+      version: v1
+    targets:
+      - fieldPaths:
+          - spec.tags.4.annotations.[opendatahub.io/notebook-build-commit]
+        select:
+          group: image.openshift.io
+          kind: ImageStream
+          name: minimal-gpu
+          version: v1
+  - source:
+      fieldPath: data.odh-minimal-gpu-notebook-image-commit-n-5
+      kind: ConfigMap
+      name: notebook
+      version: v1
+    targets:
+      - fieldPaths:
+          - spec.tags.5.annotations.[opendatahub.io/notebook-build-commit]
+        select:
+          group: image.openshift.io
+          kind: ImageStream
+          name: minimal-gpu
+          version: v1
+  - source:
+      fieldPath: data.odh-workbench-jupyter-pytorch-cuda-py311-ubi9-commit-n
+      kind: ConfigMap
+      name: notebook-image-commithash
+      version: v1
+    targets:
+      - fieldPaths:
+          - spec.tags.0.annotations.[opendatahub.io/notebook-build-commit]
+        select:
+          group: image.openshift.io
+          kind: ImageStream
+          name: pytorch
+          version: v1
+  - source:
+      fieldPath: data.odh-workbench-jupyter-pytorch-cuda-py311-ubi9-commit-n-1
+      kind: ConfigMap
+      name: notebook-image-commithash
+      version: v1
+    targets:
+      - fieldPaths:
+          - spec.tags.1.annotations.[opendatahub.io/notebook-build-commit]
+        select:
+          group: image.openshift.io
+          kind: ImageStream
+          name: pytorch
+          version: v1
+  - source:
+      fieldPath: data.odh-pytorch-gpu-notebook-image-commit-n-2
+      kind: ConfigMap
+      name: notebook
+      version: v1
+    targets:
+      - fieldPaths:
+          - spec.tags.2.annotations.[opendatahub.io/notebook-build-commit]
+        select:
+          group: image.openshift.io
+          kind: ImageStream
+          name: pytorch
+          version: v1
+  - source:
+      fieldPath: data.odh-pytorch-gpu-notebook-image-commit-n-3
+      kind: ConfigMap
+      name: notebook
+      version: v1
+    targets:
+      - fieldPaths:
+          - spec.tags.3.annotations.[opendatahub.io/notebook-build-commit]
+        select:
+          group: image.openshift.io
+          kind: ImageStream
+          name: pytorch
+          version: v1
+  - source:
+      fieldPath: data.odh-pytorch-gpu-notebook-image-commit-n-4
+      kind: ConfigMap
+      name: notebook
+      version: v1
+    targets:
+      - fieldPaths:
+          - spec.tags.4.annotations.[opendatahub.io/notebook-build-commit]
+        select:
+          group: image.openshift.io
+          kind: ImageStream
+          name: pytorch
+          version: v1
+  - source:
+      fieldPath: data.odh-pytorch-gpu-notebook-image-commit-n-5
+      kind: ConfigMap
+      name: notebook
+      version: v1
+    targets:
+      - fieldPaths:
+          - spec.tags.5.annotations.[opendatahub.io/notebook-build-commit]
+        select:
+          group: image.openshift.io
+          kind: ImageStream
+          name: pytorch
+          version: v1
+  - source:
+      fieldPath: data.odh-workbench-jupyter-tensorflow-cuda-py311-ubi9-commit-n
+      kind: ConfigMap
+      name: notebook-image-commithash
+      version: v1
+    targets:
+      - fieldPaths:
+          - spec.tags.0.annotations.[opendatahub.io/notebook-build-commit]
+        select:
+          group: image.openshift.io
+          kind: ImageStream
+          name: tensorflow
+          version: v1
+  - source:
+      fieldPath: data.odh-workbench-jupyter-tensorflow-cuda-py311-ubi9-commit-n-1
+      kind: ConfigMap
+      name: notebook-image-commithash
+      version: v1
+    targets:
+      - fieldPaths:
+          - spec.tags.1.annotations.[opendatahub.io/notebook-build-commit]
+        select:
+          group: image.openshift.io
+          kind: ImageStream
+          name: tensorflow
+          version: v1
+  - source:
+      fieldPath: data.odh-tensorflow-gpu-notebook-image-commit-n-2
+      kind: ConfigMap
+      name: notebook
+      version: v1
+    targets:
+      - fieldPaths:
+          - spec.tags.2.annotations.[opendatahub.io/notebook-build-commit]
+        select:
+          group: image.openshift.io
+          kind: ImageStream
+          name: tensorflow
+          version: v1
+  - source:
+      fieldPath: data.odh-tensorflow-gpu-notebook-image-commit-n-3
+      kind: ConfigMap
+      name: notebook
+      version: v1
+    targets:
+      - fieldPaths:
+          - spec.tags.3.annotations.[opendatahub.io/notebook-build-commit]
+        select:
+          group: image.openshift.io
+          kind: ImageStream
+          name: tensorflow
+          version: v1
+  - source:
+      fieldPath: data.odh-tensorflow-gpu-notebook-image-commit-n-4
+      kind: ConfigMap
+      name: notebook
+      version: v1
+    targets:
+      - fieldPaths:
+          - spec.tags.4.annotations.[opendatahub.io/notebook-build-commit]
+        select:
+          group: image.openshift.io
+          kind: ImageStream
+          name: tensorflow
+          version: v1
+  - source:
+      fieldPath: data.odh-tensorflow-gpu-notebook-image-commit-n-5
+      kind: ConfigMap
+      name: notebook
+      version: v1
+    targets:
+      - fieldPaths:
+          - spec.tags.5.annotations.[opendatahub.io/notebook-build-commit]
+        select:
+          group: image.openshift.io
+          kind: ImageStream
+          name: tensorflow
+          version: v1
+  - source:
+      fieldPath: data.odh-workbench-jupyter-trustyai-cpu-py311-ubi9-commit-n
+      kind: ConfigMap
+      name: notebook-image-commithash
+      version: v1
+    targets:
+      - fieldPaths:
+          - spec.tags.0.annotations.[opendatahub.io/notebook-build-commit]
+        select:
+          group: image.openshift.io
+          kind: ImageStream
           name: odh-trustyai-notebook
           version: v1
   - source:
-<<<<<<< HEAD
-      fieldPath: data.odh-trustyai-notebook-image-n-3
-=======
-      fieldPath: data.odh-workbench-codeserver-datascience-cpu-py311-ubi9-n-1
->>>>>>> fb9ab013
-      kind: ConfigMap
-      name: notebook-image-params
-      version: v1
-    targets:
-      - fieldPaths:
-          - spec.tags.3.from.name
+      fieldPath: data.odh-workbench-jupyter-trustyai-cpu-py311-ubi9-commit-n-1
+      kind: ConfigMap
+      name: notebook-image-commithash
+      version: v1
+    targets:
+      - fieldPaths:
+          - spec.tags.1.annotations.[opendatahub.io/notebook-build-commit]
         select:
           group: image.openshift.io
           kind: ImageStream
           name: odh-trustyai-notebook
           version: v1
   - source:
-      fieldPath: data.odh-trustyai-notebook-image-n-4
-      kind: ConfigMap
-      name: notebooks-parameters
-      version: v1
-    targets:
-      - fieldPaths:
-          - spec.tags.4.from.name
+      fieldPath: data.odh-trustyai-notebook-image-commit-n-2
+      kind: ConfigMap
+      name: notebook
+      version: v1
+    targets:
+      - fieldPaths:
+          - spec.tags.2.annotations.[opendatahub.io/notebook-build-commit]
         select:
           group: image.openshift.io
           kind: ImageStream
           name: odh-trustyai-notebook
           version: v1
   - source:
-<<<<<<< HEAD
-      fieldPath: data.odh-codeserver-notebook-image-n
-=======
-      fieldPath: data.odh-workbench-rstudio-minimal-cpu-py311-c9s-n
->>>>>>> fb9ab013
-      kind: ConfigMap
-      name: notebook-image-params
-      version: v1
-    targets:
-      - fieldPaths:
-          - spec.tags.0.from.name
+      fieldPath: data.odh-trustyai-notebook-image-commit-n-3
+      kind: ConfigMap
+      name: notebook
+      version: v1
+    targets:
+      - fieldPaths:
+          - spec.tags.3.annotations.[opendatahub.io/notebook-build-commit]
+        select:
+          group: image.openshift.io
+          kind: ImageStream
+          name: odh-trustyai-notebook
+          version: v1
+  - source:
+      fieldPath: data.odh-trustyai-notebook-image-commit-n-4
+      kind: ConfigMap
+      name: notebook
+      version: v1
+    targets:
+      - fieldPaths:
+          - spec.tags.4.annotations.[opendatahub.io/notebook-build-commit]
+        select:
+          group: image.openshift.io
+          kind: ImageStream
+          name: odh-trustyai-notebook
+          version: v1
+  - source:
+      fieldPath: data.odh-workbench-codeserver-datascience-cpu-py311-ubi9-commit-n
+      kind: ConfigMap
+      name: notebook-image-commithash
+      version: v1
+    targets:
+      - fieldPaths:
+          - spec.tags.0.annotations.[opendatahub.io/notebook-build-commit]
         select:
           group: image.openshift.io
           kind: ImageStream
           name: code-server-notebook
           version: v1
   - source:
-<<<<<<< HEAD
-      fieldPath: data.odh-codeserver-notebook-image-n-1
-=======
-      fieldPath: data.odh-workbench-rstudio-minimal-cpu-py311-c9s-n-1
->>>>>>> fb9ab013
-      kind: ConfigMap
-      name: notebook-image-params
-      version: v1
-    targets:
-      - fieldPaths:
-          - spec.tags.1.from.name
+      fieldPath: data.odh-workbench-codeserver-datascience-cpu-py311-ubi9-commit-n-1
+      kind: ConfigMap
+      name: notebook-image-commithash
+      version: v1
+    targets:
+      - fieldPaths:
+          - spec.tags.1.annotations.[opendatahub.io/notebook-build-commit]
         select:
           group: image.openshift.io
           kind: ImageStream
           name: code-server-notebook
           version: v1
   - source:
-<<<<<<< HEAD
-      fieldPath: data.odh-codeserver-notebook-image-n-2
-=======
-      fieldPath: data.odh-workbench-rstudio-minimal-cuda-py311-c9s-n
->>>>>>> fb9ab013
-      kind: ConfigMap
-      name: notebook-image-params
-      version: v1
-    targets:
-      - fieldPaths:
-          - spec.tags.2.from.name
+      fieldPath: data.odh-codeserver-notebook-image-commit-n-2
+      kind: ConfigMap
+      name: notebook-image-commithash
+      version: v1
+    targets:
+      - fieldPaths:
+          - spec.tags.2.annotations.[opendatahub.io/notebook-build-commit]
         select:
           group: image.openshift.io
           kind: ImageStream
           name: code-server-notebook
           version: v1
   - source:
-<<<<<<< HEAD
-      fieldPath: data.odh-codeserver-notebook-image-n-3
-=======
-      fieldPath: data.odh-workbench-rstudio-minimal-cuda-py311-c9s-n-1
->>>>>>> fb9ab013
-      kind: ConfigMap
-      name: notebook-image-params
-      version: v1
-    targets:
-      - fieldPaths:
-          - spec.tags.3.from.name
-        select:
-          group: image.openshift.io
-          kind: ImageStream
-          name: code-server-notebook
-          version: v1
-  - source:
-      fieldPath: data.odh-workbench-jupyter-minimal-rocm-py311-ubi9-n
-      kind: ConfigMap
-      name: notebook-image-params
-      version: v1
-    targets:
-      - fieldPaths:
-          - spec.tags.0.from.name
-        select:
-          group: image.openshift.io
-          kind: ImageStream
-          name: jupyter-rocm-minimal
-          version: v1
-  - source:
-      fieldPath: data.odh-workbench-jupyter-minimal-rocm-py311-ubi9-n-1
-      kind: ConfigMap
-      name: notebook-image-params
-      version: v1
-    targets:
-      - fieldPaths:
-          - spec.tags.1.from.name
-        select:
-          group: image.openshift.io
-          kind: ImageStream
-          name: jupyter-rocm-minimal
-          version: v1
-  - source:
-      fieldPath: data.odh-workbench-jupyter-pytorch-rocm-py311-ubi9-n
-      kind: ConfigMap
-      name: notebook-image-params
-      version: v1
-    targets:
-      - fieldPaths:
-          - spec.tags.0.from.name
-        select:
-          group: image.openshift.io
-          kind: ImageStream
-          name: jupyter-rocm-pytorch
-          version: v1
-  - source:
-      fieldPath: data.odh-workbench-jupyter-pytorch-rocm-py311-ubi9-n-1
-      kind: ConfigMap
-      name: notebook-image-params
-      version: v1
-    targets:
-      - fieldPaths:
-          - spec.tags.1.from.name
-        select:
-          group: image.openshift.io
-          kind: ImageStream
-          name: jupyter-rocm-pytorch
-          version: v1
-  - source:
-      fieldPath: data.odh-workbench-jupyter-tensorflow-rocm-py311-ubi9-n
-      kind: ConfigMap
-      name: notebook-image-params
-      version: v1
-    targets:
-      - fieldPaths:
-          - spec.tags.0.from.name
-        select:
-          group: image.openshift.io
-          kind: ImageStream
-          name: jupyter-rocm-tensorflow
-          version: v1
-  - source:
-      fieldPath: data.odh-workbench-jupyter-tensorflow-rocm-py311-ubi9-n-1
-      kind: ConfigMap
-      name: notebook-image-params
-      version: v1
-    targets:
-      - fieldPaths:
-          - spec.tags.1.from.name
-        select:
-          group: image.openshift.io
-          kind: ImageStream
-          name: jupyter-rocm-tensorflow
-          version: v1
-  - source:
-      fieldPath: data.odh-workbench-jupyter-minimal-cpu-py311-ubi9-commit-n
-      kind: ConfigMap
-      name: notebook-image-commithash
-      version: v1
-    targets:
-      - fieldPaths:
-          - spec.tags.0.annotations.[opendatahub.io/notebook-build-commit]
-        select:
-          group: image.openshift.io
-          kind: ImageStream
-          name: s2i-minimal-notebook
-          version: v1
-  - source:
-      fieldPath: data.odh-workbench-jupyter-minimal-cpu-py311-ubi9-commit-n-1
-      kind: ConfigMap
-      name: notebook-image-commithash
-      version: v1
-    targets:
-      - fieldPaths:
-          - spec.tags.1.annotations.[opendatahub.io/notebook-build-commit]
-        select:
-          group: image.openshift.io
-          kind: ImageStream
-          name: s2i-minimal-notebook
-          version: v1
-  - source:
-      fieldPath: data.odh-minimal-notebook-image-commit-n-2
-      kind: ConfigMap
-      name: notebook
-      version: v1
-    targets:
-      - fieldPaths:
-          - spec.tags.2.annotations.[opendatahub.io/notebook-build-commit]
-        select:
-          group: image.openshift.io
-          kind: ImageStream
-          name: s2i-minimal-notebook
-          version: v1
-  - source:
-      fieldPath: data.odh-minimal-notebook-image-commit-n-3
-      kind: ConfigMap
-      name: notebook
-      version: v1
-    targets:
-      - fieldPaths:
-          - spec.tags.3.annotations.[opendatahub.io/notebook-build-commit]
-        select:
-          group: image.openshift.io
-          kind: ImageStream
-          name: s2i-minimal-notebook
-          version: v1
-  - source:
-      fieldPath: data.odh-minimal-notebook-image-commit-n-4
-      kind: ConfigMap
-      name: notebook
-      version: v1
-    targets:
-      - fieldPaths:
-          - spec.tags.4.annotations.[opendatahub.io/notebook-build-commit]
-        select:
-          group: image.openshift.io
-          kind: ImageStream
-          name: s2i-minimal-notebook
-          version: v1
-  - source:
-      fieldPath: data.odh-minimal-notebook-image-commit-n-5
-      kind: ConfigMap
-      name: notebook
-      version: v1
-    targets:
-      - fieldPaths:
-          - spec.tags.5.annotations.[opendatahub.io/notebook-build-commit]
-        select:
-          group: image.openshift.io
-          kind: ImageStream
-          name: s2i-minimal-notebook
-          version: v1
-  - source:
-      fieldPath: data.odh-workbench-jupyter-datascience-cpu-py311-ubi9-commit-n
-      kind: ConfigMap
-      name: notebook-image-commithash
-      version: v1
-    targets:
-      - fieldPaths:
-          - spec.tags.0.annotations.[opendatahub.io/notebook-build-commit]
-        select:
-          group: image.openshift.io
-          kind: ImageStream
-          name: s2i-generic-data-science-notebook
-          version: v1
-  - source:
-      fieldPath: data.odh-workbench-jupyter-datascience-cpu-py311-ubi9-commit-n-1
-      kind: ConfigMap
-      name: notebook-image-commithash
-      version: v1
-    targets:
-      - fieldPaths:
-          - spec.tags.1.annotations.[opendatahub.io/notebook-build-commit]
-        select:
-          group: image.openshift.io
-          kind: ImageStream
-          name: s2i-generic-data-science-notebook
-          version: v1
-  - source:
-      fieldPath: data.odh-generic-data-science-notebook-image-commit-n-2
-      kind: ConfigMap
-      name: notebook
-      version: v1
-    targets:
-      - fieldPaths:
-          - spec.tags.2.annotations.[opendatahub.io/notebook-build-commit]
-        select:
-          group: image.openshift.io
-          kind: ImageStream
-          name: s2i-generic-data-science-notebook
-          version: v1
-  - source:
-      fieldPath: data.odh-generic-data-science-notebook-image-commit-n-3
-      kind: ConfigMap
-      name: notebook
-      version: v1
-    targets:
-      - fieldPaths:
-          - spec.tags.3.annotations.[opendatahub.io/notebook-build-commit]
-        select:
-          group: image.openshift.io
-          kind: ImageStream
-          name: s2i-generic-data-science-notebook
-          version: v1
-  - source:
-      fieldPath: data.odh-generic-data-science-notebook-image-commit-n-4
-      kind: ConfigMap
-      name: notebook
-      version: v1
-    targets:
-      - fieldPaths:
-          - spec.tags.4.annotations.[opendatahub.io/notebook-build-commit]
-        select:
-          group: image.openshift.io
-          kind: ImageStream
-          name: s2i-generic-data-science-notebook
-          version: v1
-  - source:
-      fieldPath: data.odh-generic-data-science-notebook-image-commit-n-5
-      kind: ConfigMap
-      name: notebook
-      version: v1
-    targets:
-      - fieldPaths:
-          - spec.tags.5.annotations.[opendatahub.io/notebook-build-commit]
-        select:
-          group: image.openshift.io
-          kind: ImageStream
-          name: s2i-generic-data-science-notebook
-          version: v1
-  - source:
-      fieldPath: data.odh-workbench-jupyter-minimal-cuda-py311-ubi9-commit-n
-      kind: ConfigMap
-      name: notebook-image-commithash
-      version: v1
-    targets:
-      - fieldPaths:
-          - spec.tags.0.annotations.[opendatahub.io/notebook-build-commit]
-        select:
-          group: image.openshift.io
-          kind: ImageStream
-          name: minimal-gpu
-          version: v1
-  - source:
-      fieldPath: data.odh-workbench-jupyter-minimal-cuda-py311-ubi9-commit-n-1
-      kind: ConfigMap
-      name: notebook-image-commithash
-      version: v1
-    targets:
-      - fieldPaths:
-          - spec.tags.1.annotations.[opendatahub.io/notebook-build-commit]
-        select:
-          group: image.openshift.io
-          kind: ImageStream
-          name: minimal-gpu
-          version: v1
-  - source:
-      fieldPath: data.odh-minimal-gpu-notebook-image-commit-n-2
-      kind: ConfigMap
-      name: notebook
-      version: v1
-    targets:
-      - fieldPaths:
-          - spec.tags.2.annotations.[opendatahub.io/notebook-build-commit]
-        select:
-          group: image.openshift.io
-          kind: ImageStream
-          name: minimal-gpu
-          version: v1
-  - source:
-      fieldPath: data.odh-minimal-gpu-notebook-image-commit-n-3
-      kind: ConfigMap
-      name: notebook
-      version: v1
-    targets:
-      - fieldPaths:
-          - spec.tags.3.annotations.[opendatahub.io/notebook-build-commit]
-        select:
-          group: image.openshift.io
-          kind: ImageStream
-          name: minimal-gpu
-          version: v1
-  - source:
-      fieldPath: data.odh-minimal-gpu-notebook-image-commit-n-4
-      kind: ConfigMap
-      name: notebook
-      version: v1
-    targets:
-      - fieldPaths:
-          - spec.tags.4.annotations.[opendatahub.io/notebook-build-commit]
-        select:
-          group: image.openshift.io
-          kind: ImageStream
-          name: minimal-gpu
-          version: v1
-  - source:
-      fieldPath: data.odh-minimal-gpu-notebook-image-commit-n-5
-      kind: ConfigMap
-      name: notebook
-      version: v1
-    targets:
-      - fieldPaths:
-          - spec.tags.5.annotations.[opendatahub.io/notebook-build-commit]
-        select:
-          group: image.openshift.io
-          kind: ImageStream
-          name: minimal-gpu
-          version: v1
-  - source:
-      fieldPath: data.odh-workbench-jupyter-pytorch-cuda-py311-ubi9-commit-n
-      kind: ConfigMap
-      name: notebook-image-commithash
-      version: v1
-    targets:
-      - fieldPaths:
-          - spec.tags.0.annotations.[opendatahub.io/notebook-build-commit]
-        select:
-          group: image.openshift.io
-          kind: ImageStream
-          name: pytorch
-          version: v1
-  - source:
-      fieldPath: data.odh-workbench-jupyter-pytorch-cuda-py311-ubi9-commit-n-1
-      kind: ConfigMap
-      name: notebook-image-commithash
-      version: v1
-    targets:
-      - fieldPaths:
-          - spec.tags.1.annotations.[opendatahub.io/notebook-build-commit]
-        select:
-          group: image.openshift.io
-          kind: ImageStream
-          name: pytorch
-          version: v1
-  - source:
-      fieldPath: data.odh-pytorch-gpu-notebook-image-commit-n-2
-      kind: ConfigMap
-      name: notebook
-      version: v1
-    targets:
-      - fieldPaths:
-          - spec.tags.2.annotations.[opendatahub.io/notebook-build-commit]
-        select:
-          group: image.openshift.io
-          kind: ImageStream
-          name: pytorch
-          version: v1
-  - source:
-      fieldPath: data.odh-pytorch-gpu-notebook-image-commit-n-3
-      kind: ConfigMap
-      name: notebook
-      version: v1
-    targets:
-      - fieldPaths:
-          - spec.tags.3.annotations.[opendatahub.io/notebook-build-commit]
-        select:
-          group: image.openshift.io
-          kind: ImageStream
-          name: pytorch
-          version: v1
-  - source:
-      fieldPath: data.odh-pytorch-gpu-notebook-image-commit-n-4
-      kind: ConfigMap
-      name: notebook
-      version: v1
-    targets:
-      - fieldPaths:
-          - spec.tags.4.annotations.[opendatahub.io/notebook-build-commit]
-        select:
-          group: image.openshift.io
-          kind: ImageStream
-          name: pytorch
-          version: v1
-  - source:
-      fieldPath: data.odh-pytorch-gpu-notebook-image-commit-n-5
-      kind: ConfigMap
-      name: notebook
-      version: v1
-    targets:
-      - fieldPaths:
-          - spec.tags.5.annotations.[opendatahub.io/notebook-build-commit]
-        select:
-          group: image.openshift.io
-          kind: ImageStream
-          name: pytorch
-          version: v1
-  - source:
-      fieldPath: data.odh-workbench-jupyter-tensorflow-cuda-py311-ubi9-commit-n
-      kind: ConfigMap
-      name: notebook-image-commithash
-      version: v1
-    targets:
-      - fieldPaths:
-          - spec.tags.0.annotations.[opendatahub.io/notebook-build-commit]
-        select:
-          group: image.openshift.io
-          kind: ImageStream
-          name: tensorflow
-          version: v1
-  - source:
-      fieldPath: data.odh-workbench-jupyter-tensorflow-cuda-py311-ubi9-commit-n-1
-      kind: ConfigMap
-      name: notebook-image-commithash
-      version: v1
-    targets:
-      - fieldPaths:
-          - spec.tags.1.annotations.[opendatahub.io/notebook-build-commit]
-        select:
-          group: image.openshift.io
-          kind: ImageStream
-          name: tensorflow
-          version: v1
-  - source:
-      fieldPath: data.odh-tensorflow-gpu-notebook-image-commit-n-2
-      kind: ConfigMap
-      name: notebook
-      version: v1
-    targets:
-      - fieldPaths:
-          - spec.tags.2.annotations.[opendatahub.io/notebook-build-commit]
-        select:
-          group: image.openshift.io
-          kind: ImageStream
-          name: tensorflow
-          version: v1
-  - source:
-      fieldPath: data.odh-tensorflow-gpu-notebook-image-commit-n-3
-      kind: ConfigMap
-      name: notebook
-      version: v1
-    targets:
-      - fieldPaths:
-          - spec.tags.3.annotations.[opendatahub.io/notebook-build-commit]
-        select:
-          group: image.openshift.io
-          kind: ImageStream
-          name: tensorflow
-          version: v1
-  - source:
-      fieldPath: data.odh-tensorflow-gpu-notebook-image-commit-n-4
-      kind: ConfigMap
-      name: notebook
-      version: v1
-    targets:
-      - fieldPaths:
-          - spec.tags.4.annotations.[opendatahub.io/notebook-build-commit]
-        select:
-          group: image.openshift.io
-          kind: ImageStream
-          name: tensorflow
-          version: v1
-  - source:
-      fieldPath: data.odh-tensorflow-gpu-notebook-image-commit-n-5
-      kind: ConfigMap
-      name: notebook
-      version: v1
-    targets:
-      - fieldPaths:
-          - spec.tags.5.annotations.[opendatahub.io/notebook-build-commit]
-        select:
-          group: image.openshift.io
-          kind: ImageStream
-          name: tensorflow
-          version: v1
-  - source:
-      fieldPath: data.odh-workbench-jupyter-trustyai-cpu-py311-ubi9-commit-n
-      kind: ConfigMap
-      name: notebook-image-commithash
-      version: v1
-    targets:
-      - fieldPaths:
-          - spec.tags.0.annotations.[opendatahub.io/notebook-build-commit]
-        select:
-          group: image.openshift.io
-          kind: ImageStream
-          name: odh-trustyai-notebook
-          version: v1
-  - source:
-      fieldPath: data.odh-workbench-jupyter-trustyai-cpu-py311-ubi9-commit-n-1
-      kind: ConfigMap
-      name: notebook-image-commithash
-      version: v1
-    targets:
-      - fieldPaths:
-          - spec.tags.1.annotations.[opendatahub.io/notebook-build-commit]
-        select:
-          group: image.openshift.io
-          kind: ImageStream
-          name: odh-trustyai-notebook
-          version: v1
-  - source:
-<<<<<<< HEAD
-      fieldPath: data.odh-trustyai-notebook-image-commit-n-2
-=======
-      fieldPath: data.odh-workbench-codeserver-datascience-cpu-py311-ubi9-commit-n
->>>>>>> fb9ab013
-      kind: ConfigMap
-      name: notebook-image-commithash
-      version: v1
-    targets:
-      - fieldPaths:
-          - spec.tags.2.annotations.[opendatahub.io/notebook-build-commit]
-        select:
-          group: image.openshift.io
-          kind: ImageStream
-          name: odh-trustyai-notebook
-          version: v1
-  - source:
-<<<<<<< HEAD
-      fieldPath: data.odh-trustyai-notebook-image-commit-n-3
-=======
-      fieldPath: data.odh-workbench-codeserver-datascience-cpu-py311-ubi9-commit-n-1
->>>>>>> fb9ab013
-      kind: ConfigMap
-      name: notebook-image-commithash
-      version: v1
-    targets:
-      - fieldPaths:
-          - spec.tags.3.annotations.[opendatahub.io/notebook-build-commit]
-        select:
-          group: image.openshift.io
-          kind: ImageStream
-          name: odh-trustyai-notebook
-          version: v1
-  - source:
-      fieldPath: data.odh-trustyai-notebook-image-commit-n-4
-      kind: ConfigMap
-      name: notebook
-      version: v1
-    targets:
-      - fieldPaths:
-          - spec.tags.4.annotations.[opendatahub.io/notebook-build-commit]
-        select:
-          group: image.openshift.io
-          kind: ImageStream
-          name: odh-trustyai-notebook
-          version: v1
-  - source:
-<<<<<<< HEAD
-      fieldPath: data.odh-codeserver-notebook-image-commit-n
-=======
-      fieldPath: data.odh-workbench-rstudio-minimal-cpu-py311-c9s-commit-n
->>>>>>> fb9ab013
-      kind: ConfigMap
-      name: notebook-image-commithash
-      version: v1
-    targets:
-      - fieldPaths:
-          - spec.tags.0.annotations.[opendatahub.io/notebook-build-commit]
-        select:
-          group: image.openshift.io
-          kind: ImageStream
-          name: code-server-notebook
-          version: v1
-  - source:
-<<<<<<< HEAD
-      fieldPath: data.odh-codeserver-notebook-image-commit-n-1
-=======
-      fieldPath: data.odh-workbench-rstudio-minimal-cpu-py311-c9s-commit-n-1
->>>>>>> fb9ab013
-      kind: ConfigMap
-      name: notebook-image-commithash
-      version: v1
-    targets:
-      - fieldPaths:
-          - spec.tags.1.annotations.[opendatahub.io/notebook-build-commit]
-        select:
-          group: image.openshift.io
-          kind: ImageStream
-          name: code-server-notebook
-          version: v1
-  - source:
-<<<<<<< HEAD
-      fieldPath: data.odh-codeserver-notebook-image-commit-n-2
-=======
-      fieldPath: data.odh-workbench-rstudio-minimal-cuda-py311-c9s-commit-n
->>>>>>> fb9ab013
-      kind: ConfigMap
-      name: notebook-image-commithash
-      version: v1
-    targets:
-      - fieldPaths:
-          - spec.tags.2.annotations.[opendatahub.io/notebook-build-commit]
-        select:
-          group: image.openshift.io
-          kind: ImageStream
-          name: code-server-notebook
-          version: v1
-  - source:
-<<<<<<< HEAD
       fieldPath: data.odh-codeserver-notebook-image-commit-n-3
-=======
-      fieldPath: data.odh-workbench-rstudio-minimal-cuda-py311-c9s-commit-n-1
->>>>>>> fb9ab013
       kind: ConfigMap
       name: notebook-image-commithash
       version: v1
