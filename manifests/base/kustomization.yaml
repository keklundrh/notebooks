---
apiVersion: kustomize.config.k8s.io/v1beta1
kind: Kustomization
resources:
  - jupyter-minimal-notebook-imagestream.yaml
  - jupyter-datascience-notebook-imagestream.yaml
  - jupyter-habana-notebook-imagestream.yaml
  - jupyter-minimal-gpu-notebook-imagestream.yaml
  - jupyter-pytorch-notebook-imagestream.yaml
  - jupyter-tensorflow-notebook-imagestream.yaml
  - jupyter-trustyai-notebook-imagestream.yaml
  - code-server-notebook-imagestream.yaml
  - rstudio-buildconfig.yaml
  - cuda-rstudio-buildconfig.yaml

commonLabels:
  opendatahub.io/component: "true"
  component.opendatahub.io/name: notebooks

configMapGenerator:
  - name: notebooks-parameters
    env: params.env
  - name: notebook
    env: commit.env
generatorOptions:
  disableNameSuffixHash: true
vars:
  - name: odh-minimal-notebook-image-n
    objref:
      kind: ConfigMap
      name: notebooks-parameters
      apiVersion: v1
    fieldref:
      fieldpath: data.odh-minimal-notebook-image-n
  - name: odh-minimal-notebook-image-n-1
    objref:
      kind: ConfigMap
      name: notebooks-parameters
      apiVersion: v1
    fieldref:
      fieldpath: data.odh-minimal-notebook-image-n-1
  - name: odh-minimal-notebook-image-n-2
    objref:
      kind: ConfigMap
      name: notebooks-parameters
      apiVersion: v1
    fieldref:
      fieldpath: data.odh-minimal-notebook-image-n-2
  - name: odh-minimal-notebook-image-n-3
    objref:
      kind: ConfigMap
      name: notebooks-parameters
      apiVersion: v1
    fieldref:
      fieldpath: data.odh-minimal-notebook-image-n-3
  - name: odh-minimal-gpu-notebook-image-n
    objref:
      kind: ConfigMap
      name: notebooks-parameters
      apiVersion: v1
    fieldref:
      fieldpath: data.odh-minimal-gpu-notebook-image-n
  - name: odh-minimal-gpu-notebook-image-n-1
    objref:
      kind: ConfigMap
      name: notebooks-parameters
      apiVersion: v1
    fieldref:
      fieldpath: data.odh-minimal-gpu-notebook-image-n-1
  - name: odh-minimal-gpu-notebook-image-n-2
    objref:
      kind: ConfigMap
      name: notebooks-parameters
      apiVersion: v1
    fieldref:
      fieldpath: data.odh-minimal-gpu-notebook-image-n-2
  - name: odh-minimal-gpu-notebook-image-n-3
    objref:
      kind: ConfigMap
      name: notebooks-parameters
      apiVersion: v1
    fieldref:
      fieldpath: data.odh-minimal-gpu-notebook-image-n-3
  - name: odh-pytorch-gpu-notebook-image-n
    objref:
      kind: ConfigMap
      name: notebooks-parameters
      apiVersion: v1
    fieldref:
      fieldpath: data.odh-pytorch-gpu-notebook-image-n
  - name: odh-pytorch-gpu-notebook-image-n-1
    objref:
      kind: ConfigMap
      name: notebooks-parameters
      apiVersion: v1
    fieldref:
      fieldpath: data.odh-pytorch-gpu-notebook-image-n-1
  - name: odh-pytorch-gpu-notebook-image-n-2
    objref:
      kind: ConfigMap
      name: notebooks-parameters
      apiVersion: v1
    fieldref:
      fieldpath: data.odh-pytorch-gpu-notebook-image-n-2
  - name: odh-pytorch-gpu-notebook-image-n-3
    objref:
      kind: ConfigMap
      name: notebooks-parameters
      apiVersion: v1
    fieldref:
      fieldpath: data.odh-pytorch-gpu-notebook-image-n-3
  - name: odh-generic-data-science-notebook-image-n
    objref:
      kind: ConfigMap
      name: notebooks-parameters
      apiVersion: v1
    fieldref:
      fieldpath: data.odh-generic-data-science-notebook-image-n
  - name: odh-generic-data-science-notebook-image-n-1
    objref:
      kind: ConfigMap
      name: notebooks-parameters
      apiVersion: v1
    fieldref:
      fieldpath: data.odh-generic-data-science-notebook-image-n-1
  - name: odh-generic-data-science-notebook-image-n-2
    objref:
      kind: ConfigMap
      name: notebooks-parameters
      apiVersion: v1
    fieldref:
      fieldpath: data.odh-generic-data-science-notebook-image-n-2
  - name: odh-generic-data-science-notebook-image-n-3
    objref:
      kind: ConfigMap
      name: notebooks-parameters
      apiVersion: v1
    fieldref:
      fieldpath: data.odh-generic-data-science-notebook-image-n-3
  - name: odh-tensorflow-gpu-notebook-image-n
    objref:
      kind: ConfigMap
      name: notebooks-parameters
      apiVersion: v1
    fieldref:
      fieldpath: data.odh-tensorflow-gpu-notebook-image-n
  - name: odh-tensorflow-gpu-notebook-image-n-1
    objref:
      kind: ConfigMap
      name: notebooks-parameters
      apiVersion: v1
    fieldref:
      fieldpath: data.odh-tensorflow-gpu-notebook-image-n-1
  - name: odh-tensorflow-gpu-notebook-image-n-2
    objref:
      kind: ConfigMap
      name: notebooks-parameters
      apiVersion: v1
    fieldref:
      fieldpath: data.odh-tensorflow-gpu-notebook-image-n-2
  - name: odh-tensorflow-gpu-notebook-image-n-3
    objref:
      kind: ConfigMap
      name: notebooks-parameters
      apiVersion: v1
    fieldref:
      fieldpath: data.odh-tensorflow-gpu-notebook-image-n-3
  - name: odh-trustyai-notebook-image-n
    objref:
      kind: ConfigMap
      name: notebooks-parameters
      apiVersion: v1
    fieldref:
      fieldpath: data.odh-trustyai-notebook-image-n
  - name: odh-trustyai-notebook-image-n-1
    objref:
      kind: ConfigMap
      name: notebooks-parameters
      apiVersion: v1
    fieldref:
      fieldpath: data.odh-trustyai-notebook-image-n-1
  - name: odh-trustyai-notebook-image-n-2
    objref:
      kind: ConfigMap
      name: notebooks-parameters
      apiVersion: v1
    fieldref:
      fieldpath: data.odh-trustyai-notebook-image-n-2
  - name: odh-habana-notebook-image-n
    objref:
      kind: ConfigMap
      name: notebooks-parameters
      apiVersion: v1
    fieldref:
      fieldpath: data.odh-habana-notebook-image-n
  - name: odh-habana-notebook-image-n-1
    objref:
      kind: ConfigMap
      name: notebooks-parameters
      apiVersion: v1
    fieldref:
      fieldpath: data.odh-habana-notebook-image-n-1
  - name: odh-codeserver-notebook-n
    objref:
      kind: ConfigMap
      name: notebooks-parameters
      apiVersion: v1
    fieldref:
      fieldpath: data.odh-codeserver-notebook-n
  - name: odh-codeserver-notebook-n-1
    objref:
      kind: ConfigMap
      name: notebooks-parameters
      apiVersion: v1
    fieldref:
      fieldpath: data.odh-codeserver-notebook-n-1
  - name: odh-minimal-notebook-image-commit-n
    objref:
      kind: ConfigMap
      name: notebook
      apiVersion: v1
    fieldref:
      fieldpath: data.odh-minimal-notebook-image-commit-n
  - name: odh-minimal-notebook-image-commit-n-1
    objref:
      kind: ConfigMap
      name: notebook
      apiVersion: v1
    fieldref:
      fieldpath: data.odh-minimal-notebook-image-commit-n-1
  - name: odh-minimal-notebook-image-commit-n-2
    objref:
      kind: ConfigMap
      name: notebook
      apiVersion: v1
    fieldref:
      fieldpath: data.odh-minimal-notebook-image-commit-n-2
  - name: odh-minimal-notebook-image-commit-n-3
    objref:
      kind: ConfigMap
      name: notebook
      apiVersion: v1
    fieldref:
      fieldpath: data.odh-minimal-notebook-image-commit-n-3
  - name: odh-minimal-gpu-notebook-image-commit-n
    objref:
      kind: ConfigMap
      name: notebook
      apiVersion: v1
    fieldref:
      fieldpath: data.odh-minimal-gpu-notebook-image-commit-n
  - name: odh-minimal-gpu-notebook-image-commit-n-1
    objref:
      kind: ConfigMap
      name: notebook
      apiVersion: v1
    fieldref:
      fieldpath: data.odh-minimal-gpu-notebook-image-commit-n-1
  - name: odh-minimal-gpu-notebook-image-commit-n-2
    objref:
      kind: ConfigMap
      name: notebook
      apiVersion: v1
    fieldref:
      fieldpath: data.odh-minimal-gpu-notebook-image-commit-n-2
  - name: odh-minimal-gpu-notebook-image-commit-n-3
    objref:
      kind: ConfigMap
      name: notebook
      apiVersion: v1
    fieldref:
      fieldpath: data.odh-minimal-gpu-notebook-image-commit-n-3
  - name: odh-pytorch-gpu-notebook-image-commit-n
    objref:
      kind: ConfigMap
      name: notebook
      apiVersion: v1
    fieldref:
      fieldpath: data.odh-pytorch-gpu-notebook-image-commit-n
  - name: odh-pytorch-gpu-notebook-image-commit-n-1
    objref:
      kind: ConfigMap
      name: notebook
      apiVersion: v1
    fieldref:
      fieldpath: data.odh-pytorch-gpu-notebook-image-commit-n-1
  - name: odh-pytorch-gpu-notebook-image-commit-n-2
    objref:
      kind: ConfigMap
      name: notebook
      apiVersion: v1
    fieldref:
      fieldpath: data.odh-pytorch-gpu-notebook-image-commit-n-2
  - name: odh-pytorch-gpu-notebook-image-commit-n-3
    objref:
      kind: ConfigMap
      name: notebook
      apiVersion: v1
    fieldref:
      fieldpath: data.odh-pytorch-gpu-notebook-image-commit-n-3
  - name: odh-generic-data-science-notebook-image-commit-n
    objref:
      kind: ConfigMap
      name: notebook
      apiVersion: v1
    fieldref:
      fieldpath: data.odh-generic-data-science-notebook-image-commit-n
  - name: odh-generic-data-science-notebook-image-commit-n-1
    objref:
      kind: ConfigMap
      name: notebook
      apiVersion: v1
    fieldref:
      fieldpath: data.odh-generic-data-science-notebook-image-commit-n-1
  - name: odh-generic-data-science-notebook-image-commit-n-2
    objref:
      kind: ConfigMap
      name: notebook
      apiVersion: v1
    fieldref:
      fieldpath: data.odh-generic-data-science-notebook-image-commit-n-2
  - name: odh-generic-data-science-notebook-image-commit-n-3
    objref:
      kind: ConfigMap
      name: notebook
      apiVersion: v1
    fieldref:
      fieldpath: data.odh-generic-data-science-notebook-image-commit-n-3
  - name: odh-tensorflow-gpu-notebook-image-commit-n
    objref:
      kind: ConfigMap
      name: notebook
      apiVersion: v1
    fieldref:
      fieldpath: data.odh-tensorflow-gpu-notebook-image-commit-n
  - name: odh-tensorflow-gpu-notebook-image-commit-n-1
    objref:
      kind: ConfigMap
      name: notebook
      apiVersion: v1
    fieldref:
      fieldpath: data.odh-tensorflow-gpu-notebook-image-commit-n-1
  - name: odh-tensorflow-gpu-notebook-image-commit-n-2
    objref:
      kind: ConfigMap
      name: notebook
      apiVersion: v1
    fieldref:
<<<<<<< HEAD
      fieldpath: data.odh-tensorflow-gpu-notebook-image-commit-n-2
  - name: odh-tensorflow-gpu-notebook-image-commit-n-3
=======
      fieldpath: data.odh-habana-notebook-image-commit-n
  - name: odh-habana-notebook-image-commit-n-1
    objref:
      kind: ConfigMap
      name: notebook
      apiVersion: v1
    fieldref:
      fieldpath: data.odh-habana-notebook-image-commit-n-1
  - name: odh-codeserver-notebook-image-commit-n
>>>>>>> b08866a7
    objref:
      kind: ConfigMap
      name: notebook
      apiVersion: v1
    fieldref:
      fieldpath: data.odh-tensorflow-gpu-notebook-image-commit-n-3
  - name: odh-trustyai-notebook-image-commit-n
    objref:
      kind: ConfigMap
      name: notebook
      apiVersion: v1
    fieldref:
      fieldpath: data.odh-trustyai-notebook-image-commit-n
  - name: odh-trustyai-notebook-image-commit-n-1
    objref:
      kind: ConfigMap
      name: notebook
      apiVersion: v1
    fieldref:
      fieldpath: data.odh-trustyai-notebook-image-commit-n-1
  - name: odh-trustyai-notebook-image-commit-n-2
    objref:
      kind: ConfigMap
      name: notebook
      apiVersion: v1
    fieldref:
      fieldpath: data.odh-trustyai-notebook-image-commit-n-2
  - name: odh-habana-notebook-image-commit-n
    objref:
      kind: ConfigMap
      name: notebook
      apiVersion: v1
    fieldref:
      fieldpath: data.odh-habana-notebook-image-commit-n
  - name: odh-codeserver-notebook-image-commit-n
    objref:
      kind: ConfigMap
      name: notebook
      apiVersion: v1
    fieldref:
      fieldpath: data.odh-codeserver-notebook-image-commit-n
  - name: odh-codeserver-notebook-image-commit-n-1
    objref:
      kind: ConfigMap
      name: notebook
      apiVersion: v1
    fieldref:
      fieldpath: data.odh-codeserver-notebook-image-commit-n-1
configurations:
  - params.yaml
  - commit.yaml<|MERGE_RESOLUTION|>--- conflicted
+++ resolved
@@ -346,10 +346,41 @@
       name: notebook
       apiVersion: v1
     fieldref:
-<<<<<<< HEAD
       fieldpath: data.odh-tensorflow-gpu-notebook-image-commit-n-2
   - name: odh-tensorflow-gpu-notebook-image-commit-n-3
-=======
+    objref:
+      kind: ConfigMap
+      name: notebook
+      apiVersion: v1
+    fieldref:
+      fieldpath: data.odh-tensorflow-gpu-notebook-image-commit-n-3
+  - name: odh-trustyai-notebook-image-commit-n
+    objref:
+      kind: ConfigMap
+      name: notebook
+      apiVersion: v1
+    fieldref:
+      fieldpath: data.odh-trustyai-notebook-image-commit-n
+  - name: odh-trustyai-notebook-image-commit-n-1
+    objref:
+      kind: ConfigMap
+      name: notebook
+      apiVersion: v1
+    fieldref:
+      fieldpath: data.odh-trustyai-notebook-image-commit-n-1
+  - name: odh-trustyai-notebook-image-commit-n-2
+    objref:
+      kind: ConfigMap
+      name: notebook
+      apiVersion: v1
+    fieldref:
+      fieldpath: data.odh-trustyai-notebook-image-commit-n-2
+  - name: odh-habana-notebook-image-commit-n
+    objref:
+      kind: ConfigMap
+      name: notebook
+      apiVersion: v1
+    fieldref:
       fieldpath: data.odh-habana-notebook-image-commit-n
   - name: odh-habana-notebook-image-commit-n-1
     objref:
@@ -358,42 +389,6 @@
       apiVersion: v1
     fieldref:
       fieldpath: data.odh-habana-notebook-image-commit-n-1
-  - name: odh-codeserver-notebook-image-commit-n
->>>>>>> b08866a7
-    objref:
-      kind: ConfigMap
-      name: notebook
-      apiVersion: v1
-    fieldref:
-      fieldpath: data.odh-tensorflow-gpu-notebook-image-commit-n-3
-  - name: odh-trustyai-notebook-image-commit-n
-    objref:
-      kind: ConfigMap
-      name: notebook
-      apiVersion: v1
-    fieldref:
-      fieldpath: data.odh-trustyai-notebook-image-commit-n
-  - name: odh-trustyai-notebook-image-commit-n-1
-    objref:
-      kind: ConfigMap
-      name: notebook
-      apiVersion: v1
-    fieldref:
-      fieldpath: data.odh-trustyai-notebook-image-commit-n-1
-  - name: odh-trustyai-notebook-image-commit-n-2
-    objref:
-      kind: ConfigMap
-      name: notebook
-      apiVersion: v1
-    fieldref:
-      fieldpath: data.odh-trustyai-notebook-image-commit-n-2
-  - name: odh-habana-notebook-image-commit-n
-    objref:
-      kind: ConfigMap
-      name: notebook
-      apiVersion: v1
-    fieldref:
-      fieldpath: data.odh-habana-notebook-image-commit-n
   - name: odh-codeserver-notebook-image-commit-n
     objref:
       kind: ConfigMap
