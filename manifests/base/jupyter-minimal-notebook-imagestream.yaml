---
apiVersion: image.openshift.io/v1
kind: ImageStream
metadata:
  labels:
    opendatahub.io/notebook-image: "true"
  annotations:
    opendatahub.io/notebook-image-url: "https://github.com/red-hat-data-services/notebooks/tree/main/jupyter/minimal"
    opendatahub.io/notebook-image-name: "Minimal Python"
    opendatahub.io/notebook-image-desc: "Jupyter notebook image with minimal dependency set to start experimenting with Jupyter environment."
    opendatahub.io/notebook-image-order: "10"
  name: s2i-minimal-notebook
spec:
  lookupPolicy:
    local: true
  tags:
    # N Version of the image
    - annotations:
<<<<<<< HEAD
        opendatahub.io/notebook-software: '[{"name":"Python","version":"v3.9"}]'
        opendatahub.io/notebook-python-dependencies: '[{"name":"JupyterLab","version": "3.6"}, {"name": "Notebook","version": "6.5"}]'
        openshift.io/imported-from: quay.io/modh/odh-minimal-notebook-container
        opendatahub.io/workbench-image-recommended: "true"
=======
        opendatahub.io/notebook-software: '[{"name":"Python","version":"v3.11"}]'
        opendatahub.io/notebook-python-dependencies: '[{"name":"JupyterLab","version": "4.2"}, {"name": "Notebook","version": "6.5"}]'
        openshift.io/imported-from: quay.io/opendatahub/workbench-images
        opendatahub.io/workbench-image-recommended: 'true'
>>>>>>> f5882d2a
        opendatahub.io/default-image: "true"
        opendatahub.io/notebook-build-commit: $(odh-minimal-notebook-image-commit-n)
      from:
        kind: DockerImage
        name: $(odh-minimal-notebook-image-n)
      name: "2024.2"
      referencePolicy:
        type: Source
    # N Version of the image
    - annotations:
        opendatahub.io/notebook-software: '[{"name":"Python","version":"v3.9"}]'
        opendatahub.io/notebook-python-dependencies: '[{"name":"JupyterLab","version": "3.6"}, {"name": "Notebook","version": "6.5"}]'
        openshift.io/imported-from: quay.io/modh/odh-minimal-notebook-container
        opendatahub.io/workbench-image-recommended: "false"
        opendatahub.io/notebook-build-commit: $(odh-minimal-notebook-image-commit-n-1)
      from:
        kind: DockerImage
        name: $(odh-minimal-notebook-image-n-1)
      name: "2024.1"
      referencePolicy:
        type: Source
    # N-2 Version of the image
    - annotations:
        opendatahub.io/notebook-software: '[{"name":"Python","version":"v3.9"}]'
        opendatahub.io/notebook-python-dependencies: '[{"name":"JupyterLab","version": "3.5"}, {"name": "Notebook","version": "6.5"}]'
        openshift.io/imported-from: quay.io/modh/odh-minimal-notebook-container
        opendatahub.io/image-tag-outdated: "true"
        opendatahub.io/notebook-build-commit: $(odh-minimal-notebook-image-commit-n-2)
      from:
        kind: DockerImage
        name: $(odh-minimal-notebook-image-n-2)
      name: "2023.1"
      referencePolicy:
        type: Source
    # N-3 Version of the image
    - annotations:
        opendatahub.io/notebook-software: '[{"name":"Python","version":"v3.8"}]'
        opendatahub.io/notebook-python-dependencies: '[{"name":"JupyterLab","version": "3.2"}, {"name": "Notebook","version": "6.4"}]'
        openshift.io/imported-from: quay.io/modh/odh-minimal-notebook-container
        opendatahub.io/image-tag-outdated: 'true'
        opendatahub.io/notebook-build-commit: $(odh-minimal-notebook-image-commit-n-3)
      from:
        kind: DockerImage
        name: $(odh-minimal-notebook-image-n-3)
      name: "1.2"
      referencePolicy:
        type: Source<|MERGE_RESOLUTION|>--- conflicted
+++ resolved
@@ -16,17 +16,10 @@
   tags:
     # N Version of the image
     - annotations:
-<<<<<<< HEAD
         opendatahub.io/notebook-software: '[{"name":"Python","version":"v3.9"}]'
         opendatahub.io/notebook-python-dependencies: '[{"name":"JupyterLab","version": "3.6"}, {"name": "Notebook","version": "6.5"}]'
         openshift.io/imported-from: quay.io/modh/odh-minimal-notebook-container
         opendatahub.io/workbench-image-recommended: "true"
-=======
-        opendatahub.io/notebook-software: '[{"name":"Python","version":"v3.11"}]'
-        opendatahub.io/notebook-python-dependencies: '[{"name":"JupyterLab","version": "4.2"}, {"name": "Notebook","version": "6.5"}]'
-        openshift.io/imported-from: quay.io/opendatahub/workbench-images
-        opendatahub.io/workbench-image-recommended: 'true'
->>>>>>> f5882d2a
         opendatahub.io/default-image: "true"
         opendatahub.io/notebook-build-commit: $(odh-minimal-notebook-image-commit-n)
       from:
