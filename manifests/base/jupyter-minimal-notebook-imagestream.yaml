--- conflicted
+++ resolved
@@ -17,22 +17,15 @@
   # N Version of the image
     - annotations:
         opendatahub.io/notebook-software: '[{"name":"Python","version":"v3.11"}]'
-<<<<<<< HEAD
-        opendatahub.io/notebook-python-dependencies: '[{"name":"JupyterLab","version": "3.6"}, {"name": "Notebook","version": "6.5"}]'
+        opendatahub.io/notebook-python-dependencies: '[{"name":"JupyterLab","version": "4.2"}, {"name": "Notebook","version": "6.5"}]'
         openshift.io/imported-from: quay.io/modh/odh-minimal-notebook-container
         opendatahub.io/workbench-image-recommended: "true"
-=======
-        opendatahub.io/notebook-python-dependencies: '[{"name":"JupyterLab","version": "4.2"}, {"name": "Notebook","version": "6.5"}]'
-        openshift.io/imported-from: quay.io/opendatahub/workbench-images
-        opendatahub.io/workbench-image-recommended: 'true'
->>>>>>> bebc11eb
         opendatahub.io/default-image: "true"
         opendatahub.io/notebook-build-commit: $(odh-minimal-notebook-image-commit-n)
       from:
         kind: DockerImage
         name: $(odh-minimal-notebook-image-n)
       name: "2024.2"
-<<<<<<< HEAD
     # N-1 Version of the image
     - annotations:
         opendatahub.io/notebook-software: '[{"name":"Python","version":"v3.9"}]'
@@ -44,8 +37,6 @@
         kind: DockerImage
         name: $(odh-minimal-notebook-image-n-1)
       name: "2024.1"
-=======
->>>>>>> bebc11eb
       referencePolicy:
         type: Source
     # N-2 Version of the image
@@ -57,13 +48,8 @@
         opendatahub.io/notebook-build-commit: $(odh-minimal-notebook-image-commit-n-2)
       from:
         kind: DockerImage
-<<<<<<< HEAD
         name: $(odh-minimal-notebook-image-n-2)
       name: "2023.2"
-=======
-        name: $(odh-minimal-notebook-image-n-1)
-      name: "2024.1"
->>>>>>> bebc11eb
       referencePolicy:
         type: Source
     # N-3 Version of the image
