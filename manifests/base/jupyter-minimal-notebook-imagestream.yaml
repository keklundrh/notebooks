---
apiVersion: image.openshift.io/v1
kind: ImageStream
metadata:
  labels:
    opendatahub.io/notebook-image: "true"
  annotations:
<<<<<<< HEAD
    opendatahub.io/notebook-image-url: "https://github.com/red-hat-data-services/notebooks/tree/main/jupyter/minimal"
    opendatahub.io/notebook-image-name: "Minimal Python"
=======
    opendatahub.io/notebook-image-url: "https://github.com/opendatahub-io/notebooks/tree/main/jupyter/minimal"
    opendatahub.io/notebook-image-name: "Jupyter | Minimal | CPU | Python 3.11"
>>>>>>> bb6d1165
    opendatahub.io/notebook-image-desc: "Jupyter notebook image with minimal dependency set to start experimenting with Jupyter environment."
    opendatahub.io/notebook-image-order: "10"
  name: s2i-minimal-notebook
spec:
  lookupPolicy:
    local: true
  tags:
    # N Version of the image
    - annotations:
        # language=json
        opendatahub.io/notebook-software: |
          [
            {"name": "Python", "version": "v3.11"}
          ]
        # language=json
        opendatahub.io/notebook-python-dependencies: |
          [
            {"name": "JupyterLab","version": "4.2"}
          ]
        openshift.io/imported-from: quay.io/modh/odh-minimal-notebook-container
        opendatahub.io/workbench-image-recommended: 'true'
        opendatahub.io/default-image: "true"
        opendatahub.io/notebook-build-commit: odh-workbench-jupyter-minimal-cpu-py311-ubi9-commit-n_PLACEHOLDER
      from:
        kind: DockerImage
        name: odh-workbench-jupyter-minimal-cpu-py311-ubi9-n_PLACEHOLDER
      name: "2025.1"
      referencePolicy:
        type: Source
    # N - 1  Version of the image
    - annotations:
        # language=json
        opendatahub.io/notebook-software: |
          [
            {"name": "Python", "version": "v3.11"}
          ]
        # language=json
        opendatahub.io/notebook-python-dependencies: |
          [
            {"name": "JupyterLab","version": "4.2"}
          ]
        openshift.io/imported-from: quay.io/modh/odh-minimal-notebook-container
        opendatahub.io/workbench-image-recommended: 'false'
        opendatahub.io/notebook-build-commit: odh-workbench-jupyter-minimal-cpu-py311-ubi9-commit-n-1_PLACEHOLDER
      from:
        kind: DockerImage
        name: odh-workbench-jupyter-minimal-cpu-py311-ubi9-n-1_PLACEHOLDER
      name: "2024.2"
      referencePolicy:
        type: Source
    # N - 2 Version of the image
    - annotations:
        # language=json
        opendatahub.io/notebook-software: |
          [
            {"name": "Python", "version": "v3.11"}
          ]
        # language=json
        opendatahub.io/notebook-python-dependencies: |
          [
            {"name": "JupyterLab","version": "3.6"},
            {"name": "Notebook","version": "6.5"}
          ]
        openshift.io/imported-from: quay.io/modh/odh-minimal-notebook-container
        opendatahub.io/image-tag-outdated: "true"
        opendatahub.io/notebook-build-commit: odh-workbench-jupyter-minimal-cpu-py311-ubi9-commit-n-2_PLACEHOLDER
      from:
        kind: DockerImage
        name: odh-workbench-jupyter-minimal-cpu-py311-ubi9-n-2_PLACEHOLDER
      name: "2024.1"
      referencePolicy:
        type: Source
    # N - 3 Version of the image
    - annotations:
        # language=json
        opendatahub.io/notebook-software: |
          [
            {"name":"Python","version":"v3.9"}
          ]
        # language=json
        opendatahub.io/notebook-python-dependencies: |
          [
            {"name":"JupyterLab","version": "3.6"},
            {"name": "Notebook","version": "6.5"}
          ]
        openshift.io/imported-from: quay.io/modh/odh-minimal-notebook-container
        opendatahub.io/image-tag-outdated: "true"
        opendatahub.io/notebook-build-commit: odh-workbench-jupyter-minimal-cpu-py311-ubi9-commit-n-3_PLACEHOLDER
      from:
        kind: DockerImage
        name: odh-workbench-jupyter-minimal-cpu-py311-ubi9-n-3_PLACEHOLDER
      name: "2023.2"
      referencePolicy:
        type: Source
    # N - 4 Version of the image
    - annotations:
        # language=json
        opendatahub.io/notebook-software: |
          [
            {"name":"Python","version":"v3.9"}
          ]
        # language=json
        opendatahub.io/notebook-python-dependencies: |
          [
            {"name":"JupyterLab","version": "3.5"},
            {"name": "Notebook","version": "6.5"}
          ]
        openshift.io/imported-from: quay.io/modh/odh-minimal-notebook-container
        opendatahub.io/image-tag-outdated: "true"
        opendatahub.io/notebook-build-commit: odh-workbench-jupyter-minimal-cpu-py311-ubi9-commit-n-4_PLACEHOLDER
      from:
        kind: DockerImage
        name: odh-workbench-jupyter-minimal-cpu-py311-ubi9-n-4_PLACEHOLDER
      name: "2023.1"
      referencePolicy:
        type: Source
    # N - 5 Version of the image
    - annotations:
        # language=json
        opendatahub.io/notebook-software: |
          [
            {"name":"Python","version":"v3.8"}
          ]
        # language=json
        opendatahub.io/notebook-python-dependencies: |
          [
            {"name":"JupyterLab","version": "3.2"},
            {"name": "Notebook","version": "6.4"}
          ]
        openshift.io/imported-from: quay.io/modh/odh-minimal-notebook-container
        opendatahub.io/image-tag-outdated: 'true'
        opendatahub.io/notebook-build-commit: odh-workbench-jupyter-minimal-cpu-py311-ubi9-commit-n-5_PLACEHOLDER
      from:
        kind: DockerImage
        name: odh-workbench-jupyter-minimal-cpu-py311-ubi9-n-5_PLACEHOLDER
      name: "1.2"
      referencePolicy:
        type: Source<|MERGE_RESOLUTION|>--- conflicted
+++ resolved
@@ -5,13 +5,8 @@
   labels:
     opendatahub.io/notebook-image: "true"
   annotations:
-<<<<<<< HEAD
     opendatahub.io/notebook-image-url: "https://github.com/red-hat-data-services/notebooks/tree/main/jupyter/minimal"
-    opendatahub.io/notebook-image-name: "Minimal Python"
-=======
-    opendatahub.io/notebook-image-url: "https://github.com/opendatahub-io/notebooks/tree/main/jupyter/minimal"
     opendatahub.io/notebook-image-name: "Jupyter | Minimal | CPU | Python 3.11"
->>>>>>> bb6d1165
     opendatahub.io/notebook-image-desc: "Jupyter notebook image with minimal dependency set to start experimenting with Jupyter environment."
     opendatahub.io/notebook-image-order: "10"
   name: s2i-minimal-notebook
