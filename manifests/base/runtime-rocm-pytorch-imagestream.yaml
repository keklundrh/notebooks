---
apiVersion: image.openshift.io/v1
kind: ImageStream
metadata:
  labels:
    opendatahub.io/runtime-image: "true"
  annotations:
    opendatahub.io/runtime-image-url: "https://github.com//opendatahub-io/notebooks/tree/main/runtimes"
    opendatahub.io/runtime-image-name: "PyTorch with ROCm and Python 3.11 (UBI9)"
    opendatahub.io/runtime-image-desc: "ROCm optimized PyTorch runtime image for Elyra, enabling pipeline execution from Workbenches with PyTorch libraries and dependencies, supporting different runtimes for various pipeline nodes."
  name: runtime-rocm-pytorch
spec:
  lookupPolicy:
    local: true
  tags:
    - annotations:
        # language=json
        opendatahub.io/runtime-image-metadata: |
          [
            {
              "display_name": "PyTorch with ROCm and Python 3.11 (UBI9)",
              "metadata": {
                "tags": [
                  "rocm-pytorch"
                ],
                "display_name": "PyTorch with ROCm and Python 3.11 (UBI9)",
<<<<<<< HEAD
                "image_name": "quay.io/modh/runtime-images@sha256:15652f6c1b6e048c77d8384220a13c5339135eec59233082c5f4b305ce5ffb01",
=======
>>>>>>> fb9ab013
                "pull_policy": "IfNotPresent"
              },
              "schema_name": "runtime-image"
            }
          ]
        openshift.io/imported-from: quay.io/modh/runtime-images
      from:
        kind: DockerImage
<<<<<<< HEAD
        name: quay.io/modh/runtime-images@sha256:15652f6c1b6e048c77d8384220a13c5339135eec59233082c5f4b305ce5ffb01
=======
        name: odh-pipeline-runtime-pytorch-rocm-py311-ubi9-n_PLACEHOLDER
>>>>>>> fb9ab013
      name: "rocm-pytorch"
      referencePolicy:
        type: Source<|MERGE_RESOLUTION|>--- conflicted
+++ resolved
@@ -24,10 +24,6 @@
                   "rocm-pytorch"
                 ],
                 "display_name": "PyTorch with ROCm and Python 3.11 (UBI9)",
-<<<<<<< HEAD
-                "image_name": "quay.io/modh/runtime-images@sha256:15652f6c1b6e048c77d8384220a13c5339135eec59233082c5f4b305ce5ffb01",
-=======
->>>>>>> fb9ab013
                 "pull_policy": "IfNotPresent"
               },
               "schema_name": "runtime-image"
@@ -36,11 +32,7 @@
         openshift.io/imported-from: quay.io/modh/runtime-images
       from:
         kind: DockerImage
-<<<<<<< HEAD
         name: quay.io/modh/runtime-images@sha256:15652f6c1b6e048c77d8384220a13c5339135eec59233082c5f4b305ce5ffb01
-=======
-        name: odh-pipeline-runtime-pytorch-rocm-py311-ubi9-n_PLACEHOLDER
->>>>>>> fb9ab013
       name: "rocm-pytorch"
       referencePolicy:
         type: Source