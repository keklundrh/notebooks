--- conflicted
+++ resolved
@@ -17,12 +17,6 @@
   tags:
     # N Version of the image
     - annotations:
-<<<<<<< HEAD
-        opendatahub.io/notebook-software: '[{"name":"CUDA","version":"12.1"},{"name":"Python","version":"v3.9"},{"name":"TensorFlow","version":"2.15"}]'
-        opendatahub.io/notebook-python-dependencies: '[{"name":"TensorFlow","version":"2.15"},{"name":"Tensorboard","version":"2.15"},{"name":"Boto3","version":"1.34"},{"name":"Kafka-Python","version":"2.0"},{"name":"Kfp","version":"2.5"},{"name":"Matplotlib","version":"3.8"},{"name":"Numpy","version":"1.26"},{"name":"Pandas","version":"2.2"},{"name":"Scikit-learn","version":"1.4"},{"name":"Scipy","version":"1.12"},{"name":"Odh-Elyra","version":"3.16"},{"name":"PyMongo","version":"4.6"},{"name":"Pyodbc","version":"5.1"}, {"name":"Codeflare-SDK","version":"0.19"}, {"name":"Sklearn-onnx","version":"1.16"}, {"name":"Psycopg","version":"3.1"}, {"name":"MySQL Connector/Python","version":"8.3"}]'
-        openshift.io/imported-from: quay.io/modh/cuda-notebooks
-        opendatahub.io/workbench-image-recommended: "true"
-=======
         # language=json
         opendatahub.io/notebook-software: |
           [
@@ -52,9 +46,8 @@
             {"name": "Psycopg", "version": "3.2"},
             {"name": "MySQL Connector/Python", "version": "9.0"}
           ]
-        openshift.io/imported-from: quay.io/opendatahub/workbench-images
+        openshift.io/imported-from: quay.io/modh/cuda-notebooks
         opendatahub.io/workbench-image-recommended: 'true'
->>>>>>> e7a87da9
         opendatahub.io/notebook-build-commit: $(odh-tensorflow-gpu-notebook-image-commit-n)
       from:
         kind: DockerImage
@@ -64,12 +57,6 @@
         type: Source
     # N-1 Version of the image
     - annotations:
-<<<<<<< HEAD
-        opendatahub.io/notebook-software: '[{"name":"CUDA","version":"11.8"},{"name":"Python","version":"v3.9"},{"name":"TensorFlow","version":"2.13"}]'
-        opendatahub.io/notebook-python-dependencies: '[{"name":"TensorFlow","version":"2.13"},{"name":"Tensorboard","version":"2.13"},{"name":"Boto3","version":"1.28"},{"name":"Kafka-Python","version":"2.0"},{"name":"Kfp-tekton","version":"1.5"},{"name":"Matplotlib","version":"3.6"},{"name":"Numpy","version":"1.24"},{"name":"Pandas","version":"1.5"},{"name":"Scikit-learn","version":"1.3"},{"name":"Scipy","version":"1.11"},{"name":"Elyra","version":"3.15"},{"name":"PyMongo","version":"4.5"},{"name":"Pyodbc","version":"4.0"}, {"name":"Codeflare-SDK","version":"0.13"}, {"name":"Sklearn-onnx","version":"1.15"}, {"name":"Psycopg","version":"3.1"}, {"name":"MySQL Connector/Python","version":"8.0"}]'
-        openshift.io/imported-from: quay.io/modh/cuda-notebooks
-        opendatahub.io/workbench-image-recommended: "false"
-=======
         # language=json
         opendatahub.io/notebook-software: |
           [
@@ -98,9 +85,8 @@
             {"name": "Psycopg", "version": "3.1"},
             {"name": "MySQL Connector/Python", "version": "8.3"}
           ]
-        openshift.io/imported-from: quay.io/opendatahub/workbench-images
+        openshift.io/imported-from: quay.io/modh/cuda-notebooks
         opendatahub.io/workbench-image-recommended: 'false'
->>>>>>> e7a87da9
         opendatahub.io/notebook-build-commit: $(odh-tensorflow-gpu-notebook-image-commit-n-1)
       from:
         kind: DockerImage
