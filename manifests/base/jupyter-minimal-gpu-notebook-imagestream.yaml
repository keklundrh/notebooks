---
apiVersion: image.openshift.io/v1
kind: ImageStream
metadata:
  labels:
    opendatahub.io/notebook-image: "true"
  annotations:
    opendatahub.io/notebook-image-url: "https://github.com/red-hat-data-services/notebooks/tree/main/jupyter/minimal"
    opendatahub.io/notebook-image-name: "CUDA"
    opendatahub.io/notebook-image-desc: "Jupyter notebook image with GPU support and minimal dependency set to start experimenting with Jupyter environment."
    opendatahub.io/notebook-image-order: "30"
    opendatahub.io/recommended-accelerators: '["nvidia.com/gpu"]'
  name: minimal-gpu
spec:
  lookupPolicy:
    local: true
  tags:
    # N Version of the image
    - annotations:
<<<<<<< HEAD
        opendatahub.io/notebook-software: '[{"name":"CUDA","version":"12.4"},{"name":"Python","version":"v3.11"}]'
        opendatahub.io/notebook-python-dependencies: '[{"name":"JupyterLab","version":"4.2"}]'
        openshift.io/imported-from: quay.io/modh/cuda-notebooks
        opendatahub.io/workbench-image-recommended: "true"
=======
        # language=json
        opendatahub.io/notebook-software: |
          [
            {"name": "CUDA", "version": "12.4"},
            {"name": "Python", "version": "v3.11"}
          ]
        # language=json
        opendatahub.io/notebook-python-dependencies: |
          [
            {"name": "JupyterLab", "version": "4.2"}
          ]
        openshift.io/imported-from: quay.io/opendatahub/workbench-images
        opendatahub.io/workbench-image-recommended: 'true'
>>>>>>> 02789381
        opendatahub.io/notebook-build-commit: $(odh-minimal-gpu-notebook-image-commit-n)
      from:
        kind: DockerImage
        name: $(odh-minimal-gpu-notebook-image-n)
      name: "2024.2"
      referencePolicy:
        type: Source
    # N-1 Version of the image
    - annotations:
<<<<<<< HEAD
        opendatahub.io/notebook-software: '[{"name":"CUDA","version":"12.1"},{"name":"Python","version":"v3.9"}]'
        opendatahub.io/notebook-python-dependencies: '[{"name":"JupyterLab","version":"3.6"},{"name": "Notebook","version": "6.5"}]'
        openshift.io/imported-from: quay.io/modh/cuda-notebooks
        opendatahub.io/workbench-image-recommended: "false"
=======
        # language=json
        opendatahub.io/notebook-software: |
          [
            {"name": "CUDA", "version": "12.1"},
            {"name": "Python", "version": "v3.9"}
          ]
        # language=json
        opendatahub.io/notebook-python-dependencies: |
          [
            {"name": "JupyterLab", "version": "3.6"},
            {"name": "Notebook","version": "6.5"}
          ]
        openshift.io/imported-from: quay.io/opendatahub/workbench-images
        opendatahub.io/workbench-image-recommended: 'false'
>>>>>>> 02789381
        opendatahub.io/notebook-build-commit: $(odh-minimal-gpu-notebook-image-commit-n-1)
      from:
        kind: DockerImage
        name: $(odh-minimal-gpu-notebook-image-n-1)
      name: "2024.1"
      referencePolicy:
        type: Source
    # N-2 Version of the image
    - annotations:
        opendatahub.io/notebook-software: '[{"name":"CUDA","version":"11.8"},{"name":"Python","version":"v3.9"}]'
        opendatahub.io/notebook-python-dependencies: '[{"name":"JupyterLab","version":"3.6"},{"name":"Notebook","version":"6.5"}]'
        openshift.io/imported-from: quay.io/modh/cuda-notebooks
        opendatahub.io/image-tag-outdated: "true"
        opendatahub.io/notebook-build-commit: $(odh-minimal-gpu-notebook-image-commit-n-2)
      from:
        kind: DockerImage
        name: $(odh-minimal-gpu-notebook-image-n-2)
      name: "2023.2"
      referencePolicy:
        type: Source
    # N-3 Version of the image
    - annotations:
        opendatahub.io/notebook-software: '[{"name":"CUDA","version":"11.8"},{"name":"Python","version":"v3.9"}]'
        opendatahub.io/notebook-python-dependencies: '[{"name":"JupyterLab","version":"3.5"},{"name":"Notebook","version":"6.5"}]'
        openshift.io/imported-from: quay.io/modh/cuda-notebooks
        opendatahub.io/image-tag-outdated: "true"
        opendatahub.io/notebook-build-commit: $(odh-minimal-gpu-notebook-image-commit-n-3)
      from:
        kind: DockerImage
        name: $(odh-minimal-gpu-notebook-image-n-3)
      name: "2023.1"
      referencePolicy:
        type: Source
    # N-4 Version of the image
    - annotations:
        opendatahub.io/notebook-software: '[{"name":"CUDA","version":"11.4"},{"name":"Python","version":"v3.8"}]'
        opendatahub.io/notebook-python-dependencies: '[{"name":"JupyterLab","version":"3.2"},{"name":"Notebook","version":"6.4"}]'
        openshift.io/imported-from: quay.io/modh/cuda-notebooks
        opendatahub.io/image-tag-outdated: 'true'
        opendatahub.io/notebook-build-commit: $(odh-minimal-gpu-notebook-image-commit-n-4)
      from:
        kind: DockerImage
        name: $(odh-minimal-gpu-notebook-image-n-4)
      name: "1.2"
      referencePolicy:
        type: Source<|MERGE_RESOLUTION|>--- conflicted
+++ resolved
@@ -17,12 +17,6 @@
   tags:
     # N Version of the image
     - annotations:
-<<<<<<< HEAD
-        opendatahub.io/notebook-software: '[{"name":"CUDA","version":"12.4"},{"name":"Python","version":"v3.11"}]'
-        opendatahub.io/notebook-python-dependencies: '[{"name":"JupyterLab","version":"4.2"}]'
-        openshift.io/imported-from: quay.io/modh/cuda-notebooks
-        opendatahub.io/workbench-image-recommended: "true"
-=======
         # language=json
         opendatahub.io/notebook-software: |
           [
@@ -34,9 +28,8 @@
           [
             {"name": "JupyterLab", "version": "4.2"}
           ]
-        openshift.io/imported-from: quay.io/opendatahub/workbench-images
+        openshift.io/imported-from: quay.io/modh/cuda-notebooks
         opendatahub.io/workbench-image-recommended: 'true'
->>>>>>> 02789381
         opendatahub.io/notebook-build-commit: $(odh-minimal-gpu-notebook-image-commit-n)
       from:
         kind: DockerImage
@@ -46,12 +39,6 @@
         type: Source
     # N-1 Version of the image
     - annotations:
-<<<<<<< HEAD
-        opendatahub.io/notebook-software: '[{"name":"CUDA","version":"12.1"},{"name":"Python","version":"v3.9"}]'
-        opendatahub.io/notebook-python-dependencies: '[{"name":"JupyterLab","version":"3.6"},{"name": "Notebook","version": "6.5"}]'
-        openshift.io/imported-from: quay.io/modh/cuda-notebooks
-        opendatahub.io/workbench-image-recommended: "false"
-=======
         # language=json
         opendatahub.io/notebook-software: |
           [
@@ -64,9 +51,8 @@
             {"name": "JupyterLab", "version": "3.6"},
             {"name": "Notebook","version": "6.5"}
           ]
-        openshift.io/imported-from: quay.io/opendatahub/workbench-images
+        openshift.io/imported-from: quay.io/modh/cuda-notebooks
         opendatahub.io/workbench-image-recommended: 'false'
->>>>>>> 02789381
         opendatahub.io/notebook-build-commit: $(odh-minimal-gpu-notebook-image-commit-n-1)
       from:
         kind: DockerImage
