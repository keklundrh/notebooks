---
apiVersion: image.openshift.io/v1
kind: ImageStream
metadata:
  labels:
    opendatahub.io/notebook-image: "true"
  annotations:
<<<<<<< HEAD
    opendatahub.io/notebook-image-url: "https://github.com/red-hat-data-services/notebooks/tree/main/jupyter/minimal"
    opendatahub.io/notebook-image-name: "CUDA"
=======
    opendatahub.io/notebook-image-url: "https://github.com/opendatahub-io/notebooks/tree/main/jupyter/minimal"
    opendatahub.io/notebook-image-name: "Jupyter | Minimal | CUDA | Python 3.11"
>>>>>>> bb6d1165
    opendatahub.io/notebook-image-desc: "Jupyter notebook image with GPU support and minimal dependency set to start experimenting with Jupyter environment."
    opendatahub.io/notebook-image-order: "30"
    opendatahub.io/recommended-accelerators: '["nvidia.com/gpu"]'
  name: minimal-gpu
spec:
  lookupPolicy:
    local: true
  tags:
    # N Version of the image
    - annotations:
        # language=json
        opendatahub.io/notebook-software: |
          [
            {"name": "CUDA", "version": "12.6"},
            {"name": "Python", "version": "v3.11"}
          ]
        # language=json
        opendatahub.io/notebook-python-dependencies: |
          [
            {"name": "JupyterLab", "version": "4.2"}
          ]
        openshift.io/imported-from: quay.io/modh/cuda-notebooks
        opendatahub.io/workbench-image-recommended: 'true'
        opendatahub.io/notebook-build-commit: odh-workbench-jupyter-minimal-cuda-py311-ubi9-commit-n_PLACEHOLDER
      from:
        kind: DockerImage
        name: odh-workbench-jupyter-minimal-cuda-py311-ubi9-n_PLACEHOLDER
      name: "2025.1"
      referencePolicy:
        type: Source
    # N -1  Version of the image
    - annotations:
        # language=json
        opendatahub.io/notebook-software: |
          [
            {"name": "CUDA", "version": "12.4"},
            {"name": "Python", "version": "v3.11"}
          ]
        # language=json
        opendatahub.io/notebook-python-dependencies: |
          [
            {"name": "JupyterLab", "version": "4.2"}
          ]
        openshift.io/imported-from: quay.io/modh/cuda-notebooks
        opendatahub.io/workbench-image-recommended: 'false'
        opendatahub.io/notebook-build-commit: odh-workbench-jupyter-minimal-cuda-py311-ubi9-commit-n-1_PLACEHOLDER
      from:
        kind: DockerImage
        name: odh-workbench-jupyter-minimal-cuda-py311-ubi9-n-1_PLACEHOLDER
      name: "2024.2"
      referencePolicy:
        type: Source
    # N - 2 Version of the image
    - annotations:
        # language=json
        opendatahub.io/notebook-software: |
          [
            {"name": "CUDA", "version": "12.1"},
            {"name": "Python", "version": "v3.9"}
          ]
        # language=json
        opendatahub.io/notebook-python-dependencies: |
          [
            {"name": "JupyterLab", "version": "3.6"},
            {"name": "Notebook","version": "6.5"}
          ]
        openshift.io/imported-from: quay.io/modh/cuda-notebooks
        opendatahub.io/image-tag-outdated: 'true'
        opendatahub.io/notebook-build-commit: odh-workbench-jupyter-minimal-cuda-py311-ubi9-commit-n-2_PLACEHOLDER
      from:
        kind: DockerImage
        name: odh-workbench-jupyter-minimal-cuda-py311-ubi9-n-2_PLACEHOLDER
      name: "2024.1"
      referencePolicy:
        type: Source
    # N - 3 Version of the image
    - annotations:
        # language=json
        opendatahub.io/notebook-software: |
          [
            {"name":"CUDA","version":"11.8"},
            {"name":"Python","version":"v3.9"}
          ]
        # language=json
        opendatahub.io/notebook-python-dependencies: |
          [
            {"name":"JupyterLab","version":"3.6"},
            {"name":"Notebook","version":"6.5"}
          ]
        openshift.io/imported-from: quay.io/modh/cuda-notebooks
        opendatahub.io/image-tag-outdated: "true"
        opendatahub.io/notebook-build-commit: odh-workbench-jupyter-minimal-cuda-py311-ubi9-commit-n-3_PLACEHOLDER
      from:
        kind: DockerImage
        name: odh-workbench-jupyter-minimal-cuda-py311-ubi9-n-3_PLACEHOLDER
      name: "2023.2"
      referencePolicy:
        type: Source
    # N - 4 Version of the image
    - annotations:
        # language=json
        opendatahub.io/notebook-software: |
          [
            {"name":"CUDA","version":"11.8"},
            {"name":"Python","version":"v3.9"}
          ]
        # language=json
        opendatahub.io/notebook-python-dependencies: |
          [
            {"name":"JupyterLab","version":"3.5"},
            {"name":"Notebook","version":"6.5"}
          ]
        openshift.io/imported-from: quay.io/modh/cuda-notebooks
        opendatahub.io/image-tag-outdated: "true"
        opendatahub.io/notebook-build-commit: odh-workbench-jupyter-minimal-cuda-py311-ubi9-commit-n-4_PLACEHOLDER
      from:
        kind: DockerImage
        name: odh-workbench-jupyter-minimal-cuda-py311-ubi9-n-4_PLACEHOLDER
      name: "2023.1"
      referencePolicy:
        type: Source
    # N - 5 Version of the image
    - annotations:
        # language=json
        opendatahub.io/notebook-software: |
          [
            {"name":"CUDA","version":"11.4"},
            {"name":"Python","version":"v3.8"}
          ]
        # language=json
        opendatahub.io/notebook-python-dependencies: |
          [
            {"name":"JupyterLab","version":"3.2"},
            {"name":"Notebook","version":"6.4"}
          ]
        openshift.io/imported-from: quay.io/modh/cuda-notebooks
        opendatahub.io/image-tag-outdated: 'true'
        opendatahub.io/notebook-build-commit: odh-workbench-jupyter-minimal-cuda-py311-ubi9-commit-n-5_PLACEHOLDER
      from:
        kind: DockerImage
        name: odh-workbench-jupyter-minimal-cuda-py311-ubi9-n-5_PLACEHOLDER
      name: "1.2"
      referencePolicy:
        type: Source<|MERGE_RESOLUTION|>--- conflicted
+++ resolved
@@ -5,13 +5,8 @@
   labels:
     opendatahub.io/notebook-image: "true"
   annotations:
-<<<<<<< HEAD
     opendatahub.io/notebook-image-url: "https://github.com/red-hat-data-services/notebooks/tree/main/jupyter/minimal"
-    opendatahub.io/notebook-image-name: "CUDA"
-=======
-    opendatahub.io/notebook-image-url: "https://github.com/opendatahub-io/notebooks/tree/main/jupyter/minimal"
     opendatahub.io/notebook-image-name: "Jupyter | Minimal | CUDA | Python 3.11"
->>>>>>> bb6d1165
     opendatahub.io/notebook-image-desc: "Jupyter notebook image with GPU support and minimal dependency set to start experimenting with Jupyter environment."
     opendatahub.io/notebook-image-order: "30"
     opendatahub.io/recommended-accelerators: '["nvidia.com/gpu"]'
