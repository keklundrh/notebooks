--- conflicted
+++ resolved
@@ -5,19 +5,11 @@
   labels:
     opendatahub.io/notebook-image: "true"
   annotations:
-<<<<<<< HEAD
     opendatahub.io/notebook-image-url: "https://github.com/red-hat-data-services/notebooks/tree/main/jupyter/trustyai"
-    opendatahub.io/notebook-image-name: "TrustyAI"
-    opendatahub.io/notebook-image-desc: "Jupyter TrustyAI notebook integrates the TrustyAI Explainability Toolkit on Jupyter environment."
-    opendatahub.io/notebook-image-order: "60"
-  name: odh-trustyai-notebook
-=======
-    opendatahub.io/notebook-image-url: "https://github.com/opendatahub-io/notebooks/tree/main/jupyter/trustyai"
     opendatahub.io/notebook-image-name: "Jupyter | TrustyAI | CPU | Python 3.11"
     opendatahub.io/notebook-image-desc: "Jupyter TrustyAI notebook integrates the TrustyAI Explainability Toolkit on Jupyter environment."
     opendatahub.io/notebook-image-order: "16"
-  name: jupyter-trustyai-notebook
->>>>>>> bb6d1165
+  name: odh-trustyai-notebook
 spec:
   lookupPolicy:
     local: true
