--- conflicted
+++ resolved
@@ -17,12 +17,6 @@
   tags:
     # N Version of the image
     - annotations:
-<<<<<<< HEAD
-        opendatahub.io/notebook-software: '[{"name":"CUDA","version":"12.4"},{"name":"Python","version":"v3.11"},{"name":"PyTorch","version":"2.4"}]'
-        opendatahub.io/notebook-python-dependencies: '[{"name":"PyTorch","version":"2.4"},{"name":"Tensorboard","version":"2.17"},{"name":"Boto3","version":"1.35"},{"name":"Kafka-Python-ng","version":"2.2"},{"name":"Kfp","version":"2.9"},{"name":"Matplotlib","version":"3.9"},{"name":"Numpy","version":"2.1"},{"name":"Pandas","version":"2.2"},{"name":"Scikit-learn","version":"1.5"},{"name":"Scipy","version":"1.14"},{"name":"Odh-Elyra","version":"4.1"},{"name":"PyMongo","version":"4.8"},{"name":"Pyodbc","version":"5.1"}, {"name":"Codeflare-SDK","version":"0.22"}, {"name":"Sklearn-onnx","version":"1.17"}, {"name":"Psycopg","version":"3.2"}, {"name":"MySQL Connector/Python","version":"9.0"}]'
-        openshift.io/imported-from: quay.io/modh/odh-pytorch-notebook
-        opendatahub.io/workbench-image-recommended: "true"
-=======
         # language=json
         opendatahub.io/notebook-software: |
           [
@@ -51,9 +45,8 @@
             {"name": "Psycopg", "version": "3.2"},
             {"name": "MySQL Connector/Python", "version": "9.0"}
           ]
-        openshift.io/imported-from: quay.io/opendatahub/workbench-images
+        openshift.io/imported-from: quay.io/modh/odh-pytorch-notebook
         opendatahub.io/workbench-image-recommended: 'true'
->>>>>>> 02789381
         opendatahub.io/notebook-build-commit: $(odh-pytorch-gpu-notebook-image-commit-n)
       from:
         kind: DockerImage
@@ -63,12 +56,6 @@
         type: Source
     # N-1 Version of the image
     - annotations:
-<<<<<<< HEAD
-        opendatahub.io/notebook-software: '[{"name":"CUDA","version":"12.1"},{"name":"Python","version":"v3.9"},{"name":"PyTorch","version":"2.2"}]'
-        opendatahub.io/notebook-python-dependencies: '[{"name":"PyTorch","version":"2.2"},{"name":"Tensorboard","version":"2.16"},{"name":"Boto3","version":"1.34"},{"name":"Kafka-Python","version":"2.0"},{"name":"Kfp","version":"2.8"},{"name":"Matplotlib","version":"3.8"},{"name":"Numpy","version":"1.26"},{"name":"Pandas","version":"2.2"},{"name":"Scikit-learn","version":"1.4"},{"name":"Scipy","version":"1.12"},{"name":"Odh-Elyra","version":"3.16"},{"name":"PyMongo","version":"4.6"},{"name":"Pyodbc","version":"5.1"}, {"name":"Codeflare-SDK","version":"0.21"}, {"name":"Sklearn-onnx","version":"1.16"}, {"name":"Psycopg","version":"3.1"}, {"name":"MySQL Connector/Python","version":"8.3"}]'
-        openshift.io/imported-from: quay.io/modh/odh-pytorch-notebook
-        opendatahub.io/workbench-image-recommended: "false"
-=======
         # language=json
         opendatahub.io/notebook-software: |
           [
@@ -98,9 +85,8 @@
             {"name": "MySQL Connector/Python", "version": "8.3"}
           ]
 
-        openshift.io/imported-from: quay.io/opendatahub/workbench-images
+        openshift.io/imported-from: quay.io/modh/odh-pytorch-notebook
         opendatahub.io/workbench-image-recommended: 'false'
->>>>>>> 02789381
         opendatahub.io/notebook-build-commit: $(odh-pytorch-gpu-notebook-image-commit-n-1)
       from:
         kind: DockerImage
