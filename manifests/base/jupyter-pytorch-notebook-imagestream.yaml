--- conflicted
+++ resolved
@@ -5,17 +5,10 @@
   labels:
     opendatahub.io/notebook-image: "true"
   annotations:
-<<<<<<< HEAD
     opendatahub.io/notebook-image-url: "https://github.com/red-hat-data-services/notebooks/blob/main/jupyter/pytorch"
-    opendatahub.io/notebook-image-name: "PyTorch"
-    opendatahub.io/notebook-image-desc: "Jupyter notebook image with PyTorch libraries and dependencies to start experimenting with advanced AI/ML notebooks."
-    opendatahub.io/notebook-image-order: "40"
-=======
-    opendatahub.io/notebook-image-url: "https://github.com/opendatahub-io/notebooks/blob/main/jupyter/pytorch"
     opendatahub.io/notebook-image-name: "Jupyter | PyTorch | CUDA | Python 3.11"
     opendatahub.io/notebook-image-desc: "Jupyter notebook image with PyTorch libraries and dependencies to start experimenting with advanced AI/ML notebooks."
     opendatahub.io/notebook-image-order: "9"
->>>>>>> bb6d1165
     opendatahub.io/recommended-accelerators: '["nvidia.com/gpu"]'
   name: pytorch
 spec:
