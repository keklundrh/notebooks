--- conflicted
+++ resolved
@@ -5,19 +5,11 @@
   labels:
     opendatahub.io/notebook-image: "true"
   annotations:
-<<<<<<< HEAD
     opendatahub.io/notebook-image-url: "https://github.com/red-hat-data-services/notebooks/tree/main/jupyter/datascience"
-    opendatahub.io/notebook-image-name: "Standard Data Science"
-    opendatahub.io/notebook-image-desc: "Jupyter notebook image with a set of data science libraries that advanced AI/ML notebooks will use as a base image to provide a standard for libraries avialable in all notebooks"
-    opendatahub.io/notebook-image-order: "20"
-  name: s2i-generic-data-science-notebook
-=======
-    opendatahub.io/notebook-image-url: "https://github.com/opendatahub-io/notebooks/tree/main/jupyter/datascience"
     opendatahub.io/notebook-image-name: "Jupyter | Data Science | CPU | Python 3.11"
     opendatahub.io/notebook-image-desc: "Jupyter notebook image with a set of data science libraries that advanced AI/ML notebooks will use as a base image to provide a standard for libraries avialable in all notebooks"
     opendatahub.io/notebook-image-order: "7"
-  name: jupyter-datascience-notebook
->>>>>>> bb6d1165
+  name: s2i-generic-data-science-notebook
 spec:
   lookupPolicy:
     local: true
