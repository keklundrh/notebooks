---
apiVersion: image.openshift.io/v1
kind: ImageStream
metadata:
  labels:
    opendatahub.io/runtime-image: "true"
  annotations:
    opendatahub.io/runtime-image-url: "https://github.com//opendatahub-io/notebooks/tree/main/runtimes"
    opendatahub.io/runtime-image-name: "PyTorch with CUDA and Python 3.11 (UBI9)"
    opendatahub.io/runtime-image-desc: "PyTorch runtime image for Elyra, enabling pipeline execution from Workbenches with PyTorch libraries and dependencies, supporting different runtimes for various pipeline nodes."
  name: runtime-pytorch
spec:
  lookupPolicy:
    local: true
  tags:
    - annotations:
        # language=json
        opendatahub.io/runtime-image-metadata: |
          [
            {
              "display_name": "PyTorch with CUDA and Python 3.11 (UBI9)",
              "metadata": {
                "tags": [
                  "pytorch"
                ],
                "display_name": "PyTorch with CUDA and Python 3.11 (UBI9)",
<<<<<<< HEAD
                "image_name": "quay.io/modh/runtime-images@sha256:fd101db0d5b3cd5158ab733c0df8af0a121515a823e66ceff4387e22c29dbe92",
=======
>>>>>>> fb9ab013
                "pull_policy": "IfNotPresent"
              },
              "schema_name": "runtime-image"
            }
          ]
        openshift.io/imported-from: quay.io/modh/runtime-images
      from:
        kind: DockerImage
<<<<<<< HEAD
        name: quay.io/modh/runtime-images@sha256:fd101db0d5b3cd5158ab733c0df8af0a121515a823e66ceff4387e22c29dbe92
=======
        name: odh-pipeline-runtime-pytorch-cuda-py311-ubi9-n_PLACEHOLDER
>>>>>>> fb9ab013
      name: "pytorch"
      referencePolicy:
        type: Source<|MERGE_RESOLUTION|>--- conflicted
+++ resolved
@@ -24,10 +24,6 @@
                   "pytorch"
                 ],
                 "display_name": "PyTorch with CUDA and Python 3.11 (UBI9)",
-<<<<<<< HEAD
-                "image_name": "quay.io/modh/runtime-images@sha256:fd101db0d5b3cd5158ab733c0df8af0a121515a823e66ceff4387e22c29dbe92",
-=======
->>>>>>> fb9ab013
                 "pull_policy": "IfNotPresent"
               },
               "schema_name": "runtime-image"
@@ -36,11 +32,7 @@
         openshift.io/imported-from: quay.io/modh/runtime-images
       from:
         kind: DockerImage
-<<<<<<< HEAD
         name: quay.io/modh/runtime-images@sha256:fd101db0d5b3cd5158ab733c0df8af0a121515a823e66ceff4387e22c29dbe92
-=======
-        name: odh-pipeline-runtime-pytorch-cuda-py311-ubi9-n_PLACEHOLDER
->>>>>>> fb9ab013
       name: "pytorch"
       referencePolicy:
         type: Source