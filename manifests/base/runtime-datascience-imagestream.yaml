---
apiVersion: image.openshift.io/v1
kind: ImageStream
metadata:
  labels:
    opendatahub.io/runtime-image: "true"
  annotations:
    opendatahub.io/runtime-image-url: "https://github.com//opendatahub-io/notebooks/tree/main/runtimes"
    opendatahub.io/runtime-image-name: "Datascience with Python 3.11 (UBI9)"
    opendatahub.io/runtime-image-desc: "Datascience runtime image for Elyra, enabling pipeline execution from Workbenches with a set of advanced AI/ML data science libraries, supporting different runtimes for various pipeline nodes."
  name: runtime-datascience
spec:
  lookupPolicy:
    local: true
  tags:
    - annotations:
        # language=json
        opendatahub.io/runtime-image-metadata: |
          [
            {
              "display_name": "Datascience with Python 3.11 (UBI9)",
              "metadata": {
                "tags": [
                  "datascience"
                ],
                "display_name": "Datascience with Python 3.11 (UBI9)",
<<<<<<< HEAD
                "image_name": "quay.io/modh/runtime-images@sha256:e6544a6024bbe12ad108b9d36b529cdcf9283327d1b2c7d08e699fa3cb22392c",
=======
>>>>>>> fb9ab013
                "pull_policy": "IfNotPresent"
              },
              "schema_name": "runtime-image"
            }
          ]
        openshift.io/imported-from: quay.io/modh/runtime-images
      from:
        kind: DockerImage
<<<<<<< HEAD
        name: quay.io/modh/runtime-images@sha256:e6544a6024bbe12ad108b9d36b529cdcf9283327d1b2c7d08e699fa3cb22392c
=======
        name: odh-pipeline-runtime-datascience-cpu-py311-ubi9-n_PLACEHOLDER
>>>>>>> fb9ab013
      name: "datascience"
      referencePolicy:
        type: Source<|MERGE_RESOLUTION|>--- conflicted
+++ resolved
@@ -24,10 +24,6 @@
                   "datascience"
                 ],
                 "display_name": "Datascience with Python 3.11 (UBI9)",
-<<<<<<< HEAD
-                "image_name": "quay.io/modh/runtime-images@sha256:e6544a6024bbe12ad108b9d36b529cdcf9283327d1b2c7d08e699fa3cb22392c",
-=======
->>>>>>> fb9ab013
                 "pull_policy": "IfNotPresent"
               },
               "schema_name": "runtime-image"
@@ -36,11 +32,7 @@
         openshift.io/imported-from: quay.io/modh/runtime-images
       from:
         kind: DockerImage
-<<<<<<< HEAD
         name: quay.io/modh/runtime-images@sha256:e6544a6024bbe12ad108b9d36b529cdcf9283327d1b2c7d08e699fa3cb22392c
-=======
-        name: odh-pipeline-runtime-datascience-cpu-py311-ubi9-n_PLACEHOLDER
->>>>>>> fb9ab013
       name: "datascience"
       referencePolicy:
         type: Source