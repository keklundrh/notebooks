--- conflicted
+++ resolved
@@ -25,10 +25,6 @@
                   "tensorflow"
                 ],
                 "display_name": "TensorFlow with CUDA and Python 3.11 (UBI9)",
-<<<<<<< HEAD
-                "image_name": "quay.io/modh/runtime-images@sha256:7a1274d4c4b8bbf5554466e5427b88428954522c1652c27044e6f6f1d87b85fd",
-=======
->>>>>>> fb9ab013
                 "pull_policy": "IfNotPresent"
               },
               "schema_name": "runtime-image"
@@ -37,11 +33,7 @@
         openshift.io/imported-from: quay.io/modh/runtime-images
       from:
         kind: DockerImage
-<<<<<<< HEAD
         name: quay.io/modh/runtime-images@sha256:7a1274d4c4b8bbf5554466e5427b88428954522c1652c27044e6f6f1d87b85fd
-=======
-        name: odh-pipeline-runtime-tensorflow-cuda-py311-ubi9-n_PLACEHOLDER
->>>>>>> fb9ab013
       name: "tensorflow"
       referencePolicy:
         type: Source